--- conflicted
+++ resolved
@@ -265,12 +265,8 @@
         // msg.sender = escrow
         // address(this) = ExecutionEnvironment
 
-<<<<<<< HEAD
-        allocateData = abi.encodeWithSelector(IDAppControl.allocateValueCall.selector, bidToken, bidAmount, allocateData);
-=======
         allocateData =
             abi.encodeWithSelector(IDAppControl.allocateValueCall.selector, bidToken, bidAmount, allocateData);
->>>>>>> c172ae90
 
         (bool success,) = _control().delegatecall(forward(allocateData));
         require(success, "ERR-EC02 DelegateRevert");
