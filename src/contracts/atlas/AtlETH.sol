--- conflicted
+++ resolved
@@ -178,15 +178,12 @@
             aData.unbonding -= _shortfall; // underflow here to revert if insufficient balance
             _balanceOf[account] = aData;
 
-<<<<<<< HEAD
             releasedSupply = uint256(_shortfall); // return the offset that has been readded to supply.
             bondedTotalSupply -= releasedSupply; // subtract the unbonded, freed amount
-=======
             uint256 shortfall256 = uint256(shortfall);
             totalSupply += shortfall256; // add the released supply back to atleth.
             bondedTotalSupply -= shortfall256; // subtract the unbonded, freed amount
 
->>>>>>> 552ead8a
         } else {
             _balanceOf[account].balance -= amt; // underflow here to revert
         }
