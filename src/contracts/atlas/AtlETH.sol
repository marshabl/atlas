--- conflicted
+++ resolved
@@ -1,9 +1,5 @@
 // SPDX-License-Identifier: AGPL-3.0-only
-<<<<<<< HEAD
-pragma solidity ^0.8.18;
-=======
 pragma solidity 0.8.21;
->>>>>>> 994683b2
 
 import { SafeTransferLib } from "solmate/utils/SafeTransferLib.sol";
 
