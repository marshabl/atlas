--- conflicted
+++ resolved
@@ -19,11 +19,7 @@
         address _verification,
         address _simulator
     )
-<<<<<<< HEAD
-        SafetyLocks(_escrowDuration, _factory, _verification, _simulator)
-=======
-        SafetyLocks(_escrowDuration, _verification, _gasAccLib, _safetyLocksLib, _simulator)
->>>>>>> 2289d7b0
+        SafetyLocks(_escrowDuration, _verification, _simulator)
     { }
 
     // ---------------------------------------
