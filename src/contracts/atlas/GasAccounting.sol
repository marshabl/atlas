--- conflicted
+++ resolved
@@ -243,15 +243,12 @@
         _assign(solverOp.from, gasUsed, false, bidFind);
     }
 
-<<<<<<< HEAD
     /// @notice Settles the transaction after execution, determining the final distribution of funds between the winning
     /// solver and the bundler based on the outcome.
     /// @dev This function adjusts the claims, withdrawals, deposits, and surcharges based on the gas used by the
     /// transaction.
     /// @param winningSolver The address of the winning solver.
     /// @param bundler The address of the bundler, who is refunded for the gas used during the transaction execution.
-    function _settle(address winningSolver, address bundler) internal {
-=======
     function _settle(
         address winningSolver,
         address bundler
@@ -259,7 +256,6 @@
         internal
         returns (uint256 claimsPaidToBundler, uint256 netGasSurcharge)
     {
->>>>>>> b71e466d
         // NOTE: If there is no winningSolver but the dApp config allows unfulfilled 'successes,' the bundler
         // is treated as the Solver.
 
