--- conflicted
+++ resolved
@@ -173,7 +173,6 @@
     /// @param solverWon A boolean indicating whether the solver won the bid.
     /// @param bidFind A boolean indicating whether the call is in the context of `_bidFindingIteration()`.
     /// @return deficit The amount of AtlETH that was not repaid, if any.
-<<<<<<< HEAD
     function _assign(
         address owner,
         uint256 amount,
@@ -185,11 +184,7 @@
         returns (uint256 deficit)
     {
         if (amount > type(uint112).max) revert ValueTooLarge();
-        uint112 _amt = uint112(amount);
-=======
-    function _assign(address owner, uint256 amount, bool solverWon) internal returns (uint256 deficit) {
         uint112 _amt = SafeCast.toUint112(amount);
->>>>>>> a1dfff56
 
         EscrowAccountAccessData memory _aData = S_accessData[owner];
 
@@ -237,14 +232,8 @@
     /// @notice Increases the owner's bonded balance by the specified amount.
     /// @param owner The address of the owner whose bonded balance will be increased.
     /// @param amount The amount by which to increase the owner's bonded balance.
-<<<<<<< HEAD
     function _credit(address owner, uint256 amount, uint256 gasUsed) internal {
-        if (amount > type(uint112).max) revert ValueTooLarge();
-        uint112 _amt = uint112(amount);
-=======
-    function _credit(address owner, uint256 amount) internal {
         uint112 _amt = SafeCast.toUint112(amount);
->>>>>>> a1dfff56
 
         EscrowAccountAccessData memory _aData = S_accessData[owner];
 
