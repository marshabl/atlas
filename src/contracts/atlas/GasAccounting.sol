--- conflicted
+++ resolved
@@ -27,18 +27,11 @@
     // NOTE: donations are simply deposits that have a different msg.sender than receiving party
     function _deposit(Party party, uint256 amt) internal returns (uint256 balanceOwed) {
 
-        (Ledger memory pLedger, uint256 partyIndex) = _getLedger(party);
-
-<<<<<<< HEAD
-        require(pLedger.status != LedgerStatus.Finalized, "ERR-GA002, LedgerFinalized");
+        (Ledger memory partyLedger, uint256 partyIndex) = _getLedger(party);
+
+        require(partyLedger.status != LedgerStatus.Finalized, "ERR-GA002, LedgerFinalized");
 
         int64 depositAmount = int64(uint64(amt / tx.gasprice));
-=======
-        Ledger memory partyLedger = ledgers[partyIndex];
-        require(partyLedger.status != LedgerStatus.Finalized, "ERR-GA002, LedgerFinalized");
-
-        if (partyLedger.status == LedgerStatus.Inactive) partyLedger.status = LedgerStatus.Active;
->>>>>>> ddd0b628
 
         partyLedger.balance += depositAmount;
         
@@ -51,67 +44,44 @@
     function _borrow(Party party, uint256 amt) internal {
         // Note that for Solver borrows, the repayment check happens *inside* the try/catch. 
        
-        (Ledger memory pLedger, uint256 partyIndex) = _getLedger(party);
-
-        require(uint256(pLedger.status) < uint256(LedgerStatus.Balancing), "ERR-GA003a, LedgerFinalized");
+        (Ledger memory partyLedger, uint256 partyIndex) = _getLedger(party);
+
+        require(uint256(partyLedger.status) < uint256(LedgerStatus.Balancing), "ERR-GA003a, LedgerFinalized");
        
         int64 borrowAmount = int64(uint64(amt / tx.gasprice))+1;
-        pLedger.balance -= borrowAmount;
-        pLedger.status = LedgerStatus.Borrowing;
-        
-        ledgers[partyIndex] = pLedger;
-    }
-
-<<<<<<< HEAD
+        partyLedger.balance -= borrowAmount;
+        partyLedger.status = LedgerStatus.Borrowing;
+        
+        ledgers[partyIndex] = partyLedger;
+    }
+
     function _tradeCorrection(Party party, uint256 amt) internal {
         // Note that for Solver borrows, the repayment check happens *inside* the try/catch.
         // This function is to mark off a solver borrow from a failed tx 
        
-        (Ledger memory pLedger, uint256 partyIndex) = _getLedger(party);
-
-        require(pLedger.status == LedgerStatus.Borrowing, "ERR-GA003b, LedgerFinalized");
+        (Ledger memory partyLedger, uint256 partyIndex) = _getLedger(party);
+
+        require(partyLedger.status == LedgerStatus.Borrowing, "ERR-GA003b, LedgerFinalized");
        
         int64 borrowAmount = int64(uint64(amt / tx.gasprice))+1;
-        pLedger.balance += borrowAmount;
-        pLedger.status = LedgerStatus.Active;
-=======
-        Ledger memory partyLedger = ledgers[partyIndex];
-        require(uint256(partyLedger.status) < uint256(LedgerStatus.Balancing), "ERR-GA003, LedgerFinalized");
-        if (partyLedger.status == LedgerStatus.Inactive) partyLedger.status = LedgerStatus.Active;
-
-        partyLedger.balance -= borrowAmount;
->>>>>>> ddd0b628
+        partyLedger.balance += borrowAmount;
+        partyLedger.status = LedgerStatus.Active;
         
         ledgers[partyIndex] = partyLedger;
     }
 
     function _use(Party party, address partyAddress, uint256 amt) internal {
         
-<<<<<<< HEAD
-        (Ledger memory pLedger, uint256 partyIndex) = _getLedger(party);
-
-        require(uint256(pLedger.status) < uint256(LedgerStatus.Balancing), "ERR-GA004, LedgerBalancing");
+        (Ledger memory partyLedger, uint256 partyIndex) = _getLedger(party);
+
+        require(uint256(partyLedger.status) < uint256(LedgerStatus.Balancing), "ERR-GA004, LedgerBalancing");
         
         int64 amount = int64(uint64(amt / tx.gasprice))+1;
 
-        if (pLedger.requested > 0) {
-            if (amount > pLedger.requested) {
-                amount -= pLedger.requested;
-                pLedger.requested = 0;
-=======
-        int64 amount = int64(uint64(amt / tx.gasprice))+1;
-        uint256 partyIndex = uint256(party);
-
-        Ledger memory partyLedger = ledgers[partyIndex];
-
-        require(uint256(partyLedger.status) < uint256(LedgerStatus.Balancing), "ERR-GA004, LedgerBalancing");
-        if (partyLedger.status == LedgerStatus.Inactive) partyLedger.status = LedgerStatus.Active;
-        
         if (partyLedger.requested > 0) {
             if (amount > partyLedger.requested) {
                 amount -= partyLedger.requested;
                 partyLedger.requested = 0;
->>>>>>> ddd0b628
             } else {
                 partyLedger.requested -= amount;
                 ledgers[partyIndex] = partyLedger;
@@ -158,29 +128,13 @@
         // TODO: different parties will be ineligible to request funds from once their phase is over.
         // We need to add a phase check to verify this. 
 
-<<<<<<< HEAD
-        (Ledger memory dLedger, uint256 donorIndex) = _getLedger(donor);
-        require(uint256(dLedger.status) < uint256(LedgerStatus.Balancing), "ERR-GA004, LedgerBalancing");
-
-        (Ledger memory rLedger, uint256 recipientIndex) = _getLedger(recipient);
-        require(rLedger.status != LedgerStatus.Finalized, "ERR-GA005, LedgerFinalized");
+        (Ledger memory donorLedger, uint256 donorIndex) = _getLedger(donor);
+        require(uint256(donorLedger.status) < uint256(LedgerStatus.Balancing), "ERR-GA004, LedgerBalancing");
+
+        (Ledger memory recipientLedger, uint256 recipientIndex) = _getLedger(recipient);
+        require(recipientLedger.status != LedgerStatus.Finalized, "ERR-GA005, LedgerFinalized");
 
         int64 amount = int64(uint64(amt / tx.gasprice));
-=======
-        int64 amount = int64(uint64(amt / tx.gasprice));
-
-        uint256 donorIndex = uint256(donor);
-        uint256 recipientIndex = uint256(recipient);
-
-        Ledger memory donorLedger = ledgers[donorIndex];
-        Ledger memory recipientLedger = ledgers[recipientIndex];
-
-        require(uint256(donorLedger.status) < uint256(LedgerStatus.Balancing), "ERR-GA004, LedgerBalancing");
-        if (donorLedger.status == LedgerStatus.Inactive) donorLedger.status = LedgerStatus.Active;
-
-        require(recipientLedger.status != LedgerStatus.Finalized, "ERR-GA005, LedgerFinalized");
-        if (recipientLedger.status == LedgerStatus.Inactive) recipientLedger.status = LedgerStatus.Active;
->>>>>>> ddd0b628
 
         donorLedger.contributed -= amount;
         recipientLedger.requested -= amount;
@@ -191,29 +145,13 @@
 
     function _contributeTo(Party donor, Party recipient, uint256 amt) internal {
 
-<<<<<<< HEAD
-        (Ledger memory dLedger, uint256 donorIndex) = _getLedger(donor);
-        require(dLedger.status != LedgerStatus.Finalized, "ERR-GA006, LedgerFinalized");
-
-        (Ledger memory rLedger, uint256 recipientIndex) = _getLedger(recipient);
-        require(rLedger.status != LedgerStatus.Finalized, "ERR-GA007, LedgerFinalized");
+        (Ledger memory donorLedger, uint256 donorIndex) = _getLedger(donor);
+        require(donorLedger.status != LedgerStatus.Finalized, "ERR-GA006, LedgerFinalized");
+
+        (Ledger memory recipientLedger, uint256 recipientIndex) = _getLedger(recipient);
+        require(recipientLedger.status != LedgerStatus.Finalized, "ERR-GA007, LedgerFinalized");
 
         int64 amount = int64(uint64(amt / tx.gasprice));
-=======
-        int64 amount = int64(uint64(amt / tx.gasprice));
-
-        uint256 donorIndex = uint256(donor);
-        uint256 recipientIndex = uint256(recipient);
-
-        Ledger memory donorLedger = ledgers[donorIndex];
-        Ledger memory recipientLedger = ledgers[recipientIndex];
-
-        require(donorLedger.status != LedgerStatus.Finalized, "ERR-GA006, LedgerFinalized");
-        if (donorLedger.status == LedgerStatus.Inactive) donorLedger.status = LedgerStatus.Active;
-
-        require(recipientLedger.status != LedgerStatus.Finalized, "ERR-GA007, LedgerFinalized");
-        if (recipientLedger.status == LedgerStatus.Inactive) recipientLedger.status = LedgerStatus.Active;
->>>>>>> ddd0b628
 
         donorLedger.balance -= amount;
         donorLedger.contributed += amount;
@@ -237,35 +175,22 @@
         int64 totalContributions;
 
         uint256 activeParties = uint256(mLock.activeParties);
-<<<<<<< HEAD
         for (uint256 i; i < LEDGER_LENGTH;) {
-=======
-        Ledger memory partyLedger;
-        for (uint256 i; i < _ledgerLength;) {
->>>>>>> ddd0b628
             // If party has not been touched, skip it
             if (activeParties & 1<<(i+1) == 0){
                 unchecked{++i;}
                 continue;
             }
 
-<<<<<<< HEAD
-            Ledger memory pLedger = ledgers[i];
-            if (uint256(pLedger.proxy) != i) {
+            Ledger memory partyLedger = ledgers[i];
+            if (uint256(partyLedger.proxy) != i) {
                 unchecked{++i;}
                 continue;
             }
 
-            totalBalanceDelta += pLedger.balance;
-            totalRequests += pLedger.requested;
-            totalContributions += pLedger.contributed;
-=======
-            partyLedger = ledgers[i];
-
-            balanceDelta += partyLedger.balance;
+            totalBalanceDelta += partyLedger.balance;
             totalRequests += partyLedger.requested;
             totalContributions += partyLedger.contributed;
->>>>>>> ddd0b628
 
             unchecked{++i;}
         }
@@ -291,53 +216,53 @@
         int64 totalContributions;
         int64 totalBalanceDelta;
 
-        Ledger[LEDGER_LENGTH] memory mLedgers;
-
-        (mLedgers, activeParties, totalRequests, totalContributions, totalBalanceDelta) = _loadLedgers(activeParties);
-
-        (mLedgers, totalRequests, totalContributions, totalBalanceDelta) = _allocateGasRebate(
-            mLedgers, mLock.startingBalance, accruedGasRebate, totalRequests, totalContributions, totalBalanceDelta);
+        Ledger[LEDGER_LENGTH] memory parties;
+
+        (parties, activeParties, totalRequests, totalContributions, totalBalanceDelta) = _loadonorLedgers(activeParties);
+
+        (parties, totalRequests, totalContributions, totalBalanceDelta) = _allocateGasRebate(
+            parties, mLock.startingBalance, accruedGasRebate, totalRequests, totalContributions, totalBalanceDelta);
 
         console.log("");
         console.log("* * * * * ");
         console.log("INITIAL:");
-        _consolePrint(mLedgers, activeParties);
+        _consolePrint(parties, activeParties);
         console.log("_______");
         console.log("* * * * * ");
         console.log("");
         
         // First, remove overfilled requests (refunding to general pool)
         if (totalRequests > 0) {
-            (mLedgers, totalRequests, totalContributions) = _removeSurplusRequests(
-                mLedgers, activeParties, totalRequests, totalContributions);
+            (parties, totalRequests, totalContributions) = _removeSurplusRequests(
+                parties, activeParties, totalRequests, totalContributions);
         }
 
         // Next, balance each party's surplus contributions against their own deficit requests
-        (mLedgers, totalRequests, totalContributions) = _balanceAgainstSelf(
-            mLedgers, activeParties, totalRequests, totalContributions);
+        (parties, totalRequests, totalContributions) = _balanceAgainstSelf(
+            parties, activeParties, totalRequests, totalContributions);
 
         // Then allocate surplus contributions back to the correct parties
         if (totalRequests + totalContributions > 0) {
-            (mLedgers, totalRequests, totalContributions) = _allocateSurplusContributions(
-                mLedgers, activeParties, totalRequests, totalContributions);
+            (parties, totalRequests, totalContributions) = _allocateSurplusContributions(
+                parties, activeParties, totalRequests, totalContributions);
         }
 
         console.log("* * * * * ");
         console.log("FINAL:");
-        _consolePrint(mLedgers, activeParties);
+        _consolePrint(parties, activeParties);
         console.log("_______");
         console.log("* * * * * ");
 
         // Finally, assign the balance deltas to the parties
-        _assignBalanceDeltas(mLedgers, activeParties, user, dapp, winningSolver, bundler);
-    }
-
-    function _loadLedgers(uint256 activeParties) 
+        _assignBalanceDeltas(parties, activeParties, user, dapp, winningSolver, bundler);
+    }
+
+    function _loadonorLedgers(uint256 activeParties) 
         internal
         view
         returns (Ledger[LEDGER_LENGTH] memory, uint256, int64, int64, int64) 
     {
-        Ledger[LEDGER_LENGTH] memory mLedgers;
+        Ledger[LEDGER_LENGTH] memory parties;
 
         int64 totalRequests;
         int64 totalContributions;
@@ -352,40 +277,30 @@
 
             Ledger memory partyLedger = ledgers[i];
 
-<<<<<<< HEAD
-            require(pLedger.contributed >= 0, "ERR-GA099 NoUnfilledRequests");
+            require(partyLedger.contributed >= 0, "ERR-GA099 NoUnfilledRequests");
 
             // Only tally totals from non-proxies
-            if (uint256(pLedger.proxy) == i) {
-            
-                totalBalanceDelta += pLedger.balance;
-                totalRequests += pLedger.requested;
-                totalContributions += pLedger.contributed;
+            if (uint256(partyLedger.proxy) == i) {
+            
+                totalBalanceDelta += partyLedger.balance;
+                totalRequests += partyLedger.requested;
+                totalContributions += partyLedger.contributed;
             
             // Mark inactive if proxy
             } else {
                 activeParties = activeParties.markInactive(Party(i));
             }
-=======
-            if (i == uint256(Party.Bundler)) {
-                partyLedger.balance += int64(uint64(accruedGasRebate));
-            }
-
-            totalBalanceDelta += partyLedger.balance;
-            totalRequests += partyLedger.requested;
-            totalContributions += partyLedger.contributed;
->>>>>>> ddd0b628
-
-            mLedgers[i] = partyLedger;
+
+            parties[i] = partyLedger;
 
             unchecked{++i;}
         }
 
-        return (mLedgers, activeParties, totalRequests, totalContributions, totalBalanceDelta);
+        return (parties, activeParties, totalRequests, totalContributions, totalBalanceDelta);
     }
 
     function _allocateGasRebate(
-        Ledger[LEDGER_LENGTH] memory mLedgers, uint64 startingGasBal,
+        Ledger[LEDGER_LENGTH] memory parties, uint64 startingGasBal,
         uint256 accruedGasRebate, int64 totalRequests, int64 totalContributions, int64 totalBalanceDelta) 
         internal 
         returns (Ledger[LEDGER_LENGTH] memory, int64, int64, int64)
@@ -393,12 +308,12 @@
         int64 gasRemainder = int64(uint64(gasleft() + 20_000));
 
         // Reduce the bundler's gas request by the unused gas
-        (, uint256 i) = mLedgers._getLedgerFromMemory(Party.Bundler);
+        (, uint256 i) = parties._getLedgerFromMemory(Party.Bundler);
 
         int64 gasRebate = int64(uint64(accruedGasRebate));
 
-        mLedgers[i].requested += gasRemainder;
-        mLedgers[i].balance += gasRebate;
+        parties[i].requested += gasRemainder;
+        parties[i].balance += gasRebate;
 
         totalRequests += gasRemainder;
         totalContributions -= gasRemainder;
@@ -428,11 +343,11 @@
             revert("ERR-GA014b MissingFunds");
         }
 
-        return (mLedgers, totalRequests, totalContributions, totalBalanceDelta);
+        return (parties, totalRequests, totalContributions, totalBalanceDelta);
     }
         
     function _balanceAgainstSelf(
-        Ledger[LEDGER_LENGTH] memory mLedgers, uint256 activeParties, int64 totalRequests, int64 totalContributions) 
+        Ledger[LEDGER_LENGTH] memory parties, uint256 activeParties, int64 totalRequests, int64 totalContributions) 
         internal 
         returns (Ledger[LEDGER_LENGTH] memory, int64, int64) 
     {
@@ -452,65 +367,38 @@
                 continue;
             }
     
-<<<<<<< HEAD
-            Ledger memory pLedger = mLedgers[i];
-=======
-            address partyAddress = _partyAddress(i, user, dapp, winningSolver, bundler);
-
-            Ledger memory partyLedger = mLedgers[i];
-
-            EscrowAccountData memory escrowData = _escrowAccountData[partyAddress];
-
-            
-            console.log("");
-            console.log("Party:", _partyName(i));
-            console.log("-");
-            _logInt64("netBalance  :", partyLedger.balance);
-            _logInt64("requested   :", partyLedger.requested);
-            _logInt64("contributed :", partyLedger.contributed);
->>>>>>> ddd0b628
+            Ledger memory partyLedger = parties[i];
             
             // CASE: Some Requests still in Deficit
-<<<<<<< HEAD
-            if (pLedger.requested < 0 && pLedger.contributed > 0) {
+            if (partyLedger.requested < 0 && partyLedger.contributed > 0) {
 
                 // CASE: Contributions > Requests
-                if (pLedger.contributed + pLedger.requested > 0) {
-                    totalRequests -= pLedger.requested; // subtracting a negative
-                    totalContributions += pLedger.requested; // adding a negative
-
-                    pLedger.contributed += pLedger.requested; // adding a negative
-                    pLedger.requested = 0;
+                if (partyLedger.contributed + partyLedger.requested > 0) {
+                    totalRequests -= partyLedger.requested; // subtracting a negative
+                    totalContributions += partyLedger.requested; // adding a negative
+
+                    partyLedger.contributed += partyLedger.requested; // adding a negative
+                    partyLedger.requested = 0;
                 
                 // CASE: Requests >= Contributions
                 } else {
-                    totalRequests += pLedger.contributed; // adding a positive
-                    totalContributions -= pLedger.contributed; // subtracting a positive
-
-                    pLedger.requested += pLedger.contributed; // adding a positive
-                    pLedger.contributed = 0;
-=======
-            if (totalRequests < 0 && partyLedger.contributed > 0) {
-                if (totalRequests + partyLedger.contributed > 0) {
-                    partyLedger.contributed += totalRequests; // a subtraction since totalRequests is negative
-                    totalRequests = 0;
-                } else {
-                    totalRequests += partyLedger.contributed;
+                    totalRequests += partyLedger.contributed; // adding a positive
+                    totalContributions -= partyLedger.contributed; // subtracting a positive
+
+                    partyLedger.requested += partyLedger.contributed; // adding a positive
                     partyLedger.contributed = 0;
->>>>>>> ddd0b628
                 }
 
-                mLedgers[i] = pLedger;
-            }
-
-<<<<<<< HEAD
+                parties[i] = partyLedger;
+            }
+
         } while (i != 0);
 
-        return (mLedgers, totalRequests, totalContributions);
+        return (parties, totalRequests, totalContributions);
     }
 
     function _removeSurplusRequests(
-        Ledger[LEDGER_LENGTH] memory mLedgers, uint256 activeParties, int64 totalRequests, int64 totalContributions) 
+        Ledger[LEDGER_LENGTH] memory parties, uint256 activeParties, int64 totalRequests, int64 totalContributions) 
         internal 
         returns (Ledger[LEDGER_LENGTH] memory, int64, int64) 
     {
@@ -529,40 +417,30 @@
                 continue;
             }
     
-            Ledger memory pLedger = mLedgers[i];
-            
-            if (pLedger.requested > 0) {
-                if (totalRequests > pLedger.requested) {
-                    totalRequests -= pLedger.requested;
-                    totalContributions += pLedger.requested;
-                    pLedger.requested = 0;
+            Ledger memory partyLedger = parties[i];
+            
+            if (partyLedger.requested > 0) {
+                if (totalRequests > partyLedger.requested) {
+                    totalRequests -= partyLedger.requested;
+                    totalContributions += partyLedger.requested;
+                    partyLedger.requested = 0;
 
                 } else {
-                    pLedger.requested -= totalRequests;
+                    partyLedger.requested -= totalRequests;
                     totalContributions += totalRequests;
                     totalRequests = 0;
-=======
-            // CASE: Some Contributions still in Deficit (means surplus in Requests)
-            if (totalContributions < 0 && partyLedger.requested > 0) {
-                if (partyLedger.requested > totalContributions) {
-                    partyLedger.requested -= totalContributions;
-                    totalContributions = 0;
-                } else {
-                    totalContributions -= partyLedger.requested;
-                    partyLedger.requested = 0;
->>>>>>> ddd0b628
                 }
 
-                mLedgers[i] = pLedger;
+                parties[i] = partyLedger;
             }
             unchecked{++i;}
         } 
 
-        return (mLedgers, totalRequests, totalContributions);
+        return (parties, totalRequests, totalContributions);
     }
 
     function _allocateSurplusContributions(
-        Ledger[LEDGER_LENGTH] memory mLedgers, uint256 activeParties, int64 totalRequests, int64 totalContributions) 
+        Ledger[LEDGER_LENGTH] memory parties, uint256 activeParties, int64 totalRequests, int64 totalContributions) 
         internal 
         returns (Ledger[LEDGER_LENGTH] memory, int64, int64) 
     {
@@ -578,44 +456,40 @@
         
         uint256 i = LEDGER_LENGTH;
 
-<<<<<<< HEAD
         do {
             --i;
-=======
-            int64 partyBalanceDelta = partyLedger.balance + partyLedger.contributed - partyLedger.requested;
->>>>>>> ddd0b628
 
             // If party has not been touched, skip it
             if (activeParties.isInactive(i)) {
                 continue;
             }
     
-            Ledger memory pLedger = mLedgers[i];
-            
-            if (pLedger.contributed > 0) {
-                if (netBalance > pLedger.contributed) {
-                    totalContributions -= pLedger.contributed;
-                    pLedger.balance += pLedger.contributed;
-                    pLedger.contributed = 0;
+            Ledger memory partyLedger = parties[i];
+            
+            if (partyLedger.contributed > 0) {
+                if (netBalance > partyLedger.contributed) {
+                    totalContributions -= partyLedger.contributed;
+                    partyLedger.balance += partyLedger.contributed;
+                    partyLedger.contributed = 0;
 
                 } else {
-                    pLedger.contributed -= netBalance;
-                    pLedger.balance += netBalance;
+                    partyLedger.contributed -= netBalance;
+                    partyLedger.balance += netBalance;
                     totalContributions -= netBalance;
                 }
 
-                mLedgers[i] = pLedger;
+                parties[i] = partyLedger;
 
                 netBalance = totalRequests + totalContributions;
             }
 
         } while (i != 0 && netBalance > 0);
 
-        return (mLedgers, totalRequests, totalContributions);
+        return (parties, totalRequests, totalContributions);
     }
 
     function _assignBalanceDeltas(
-        Ledger[LEDGER_LENGTH] memory mLedgers, 
+        Ledger[LEDGER_LENGTH] memory parties, 
         uint256 activeParties, address user, address dapp, address winningSolver, address bundler) 
         internal 
     {
@@ -626,7 +500,7 @@
                 continue;
             }
 
-            Ledger memory pLedger = mLedgers[i];
+            Ledger memory partyLedger = parties[i];
 
             address partyAddress = _partyAddress(i, user, dapp, winningSolver, bundler);
             EscrowAccountData memory escrowData = _escrowAccountData[partyAddress];
@@ -637,12 +511,12 @@
 
             
             bool requiresUpdate;
-            if (pLedger.balance < 0) {
-                escrowData.balance -= (uint128(uint64(pLedger.balance * -1)) * uint128(tx.gasprice));
+            if (partyLedger.balance < 0) {
+                escrowData.balance -= (uint128(uint64(partyLedger.balance * -1)) * uint128(tx.gasprice));
                 requiresUpdate = true;
             
-            } else if (pLedger.balance > 0) {
-                escrowData.balance += (uint128(uint64(pLedger.balance)) * uint128(tx.gasprice));
+            } else if (partyLedger.balance > 0) {
+                escrowData.balance += (uint128(uint64(partyLedger.balance)) * uint128(tx.gasprice));
                 requiresUpdate = true;
             }
 
@@ -665,7 +539,7 @@
         }
     }
 
-    function _consolePrint(Ledger[LEDGER_LENGTH] memory mLedgers, uint256 activeParties) internal view {
+    function _consolePrint(Ledger[LEDGER_LENGTH] memory parties, uint256 activeParties) internal view {
         for (uint256 i=0; i < LEDGER_LENGTH; i++) {
             if (activeParties.isInactive(i)) {
                 console.log("");
@@ -675,9 +549,9 @@
                 continue;
             }
     
-            Ledger memory pLedger = mLedgers[i];
-
-            if (pLedger.status == LedgerStatus.Proxy) {
+            Ledger memory partyLedger = parties[i];
+
+            if (partyLedger.status == LedgerStatus.Proxy) {
                 console.log("");
                 console.log("Party:", _partyName(i));
                 console.log("confirmed - proxy");
@@ -689,9 +563,9 @@
             console.log("Party:", _partyName(i));
             console.log("confirmed - ACTIVE");
             console.log("-");          
-            _logInt64("netBalance  :", pLedger.balance);
-            _logInt64("requested   :", pLedger.requested);
-            _logInt64("contributed :", pLedger.contributed);
+            _logInt64("netBalance  :", partyLedger.balance);
+            _logInt64("requested   :", partyLedger.requested);
+            _logInt64("contributed :", partyLedger.contributed);
         }
     }
 
@@ -755,18 +629,18 @@
         return true;
     }
 
-    function _getLedger(Party party) internal view returns (Ledger memory pLedger, uint256 index) {
+    function _getLedger(Party party) internal view returns (Ledger memory partyLedger, uint256 index) {
         uint256 partyIndex;
 
         do {
             partyIndex = uint256(party);
-            pLedger = ledgers[partyIndex];
-            party = pLedger.proxy;
+            partyLedger = ledgers[partyIndex];
+            party = partyLedger.proxy;
             index = uint256(party);
             
         } while (partyIndex != index);
 
-        if (pLedger.status == LedgerStatus.Inactive) pLedger.status = LedgerStatus.Active;
+        if (partyLedger.status == LedgerStatus.Inactive) partyLedger.status = LedgerStatus.Active;
     }
 
     function _checkSolverProxy(address solverFrom, address bundler) internal returns (bool validSolver) {
@@ -774,16 +648,16 @@
 
         if (solverFrom == block.coinbase) {
             uint256 builderIndex = uint256(Party.Builder);
-            Ledger memory pLedger = ledgers[builderIndex];
+            Ledger memory partyLedger = ledgers[builderIndex];
 
             // CASE: Invalid combination (solver = coinbase = user | dapp)
-            if (uint256(pLedger.proxy) > uint256(Party.Solver)) {
+            if (uint256(partyLedger.proxy) > uint256(Party.Solver)) {
                 console.log("inv-a");
                 return false;
             }
 
             // CASE: ledger is finalized or balancing
-            if (uint256(pLedger.status) > uint256(LedgerStatus.Borrowing)) {
+            if (uint256(partyLedger.status) > uint256(LedgerStatus.Borrowing)) {
                 console.log("inv-b");
                 return false;
             }
@@ -792,24 +666,24 @@
             // Pass, and check builder proxy next
 
             // CASE: no proxy yet, so make one
-            if (uint256(pLedger.proxy) == builderIndex) {
+            if (uint256(partyLedger.proxy) == builderIndex) {
                 uint256 activeParties = _getActiveParties();
                 if (activeParties.isInactive(Party.Builder)) {
                     _saveActiveParties(activeParties.markActive(Party.Builder));
                 }
 
-                pLedger.status = LedgerStatus.Proxy;
-                pLedger.proxy = Party.Solver;
+                partyLedger.status = LedgerStatus.Proxy;
+                partyLedger.proxy = Party.Solver;
                 // Note: don't overwrite the stored values - we may need to undo the proxy if solver fails
-                ledgers[builderIndex] = pLedger; 
+                ledgers[builderIndex] = partyLedger; 
 
                 // Solver inherits the requests and contributions of their alter ego
                 uint256 solverIndex = uint256(Party.Solver);
                 Ledger memory sLedger = ledgers[solverIndex];
 
-                sLedger.balance += pLedger.balance;
-                sLedger.contributed += pLedger.contributed;
-                sLedger.requested += pLedger.requested;
+                sLedger.balance += partyLedger.balance;
+                sLedger.contributed += partyLedger.contributed;
+                sLedger.requested += partyLedger.requested;
 
                 ledgers[solverIndex] = sLedger;
             }
@@ -818,16 +692,16 @@
 
         if (solverFrom == bundler) {
             uint256 bundlerIndex = uint256(Party.Bundler);
-            Ledger memory pLedger = ledgers[bundlerIndex];
+            Ledger memory partyLedger = ledgers[bundlerIndex];
 
             // CASE: Invalid combination (solver = bundler = user | dapp)
-            if (uint256(pLedger.proxy) > uint256(Party.Solver)) {
+            if (uint256(partyLedger.proxy) > uint256(Party.Solver)) {
                 console.log("inv-c");
                 return false;
             }
 
             // CASE: ledger is finalized or balancing
-            if (uint256(pLedger.status) > uint256(LedgerStatus.Borrowing)) {
+            if (uint256(partyLedger.status) > uint256(LedgerStatus.Borrowing)) {
                 console.log("inv-d");
                 return false;
             }
@@ -836,21 +710,21 @@
             // Pass, and check builder proxy next
 
             // CASE: no proxy
-            if (uint256(pLedger.proxy) == bundlerIndex) {
+            if (uint256(partyLedger.proxy) == bundlerIndex) {
                 // Bundler is always active, so no need to mark. 
 
-                pLedger.status = LedgerStatus.Proxy;
-                pLedger.proxy = Party.Solver;
+                partyLedger.status = LedgerStatus.Proxy;
+                partyLedger.proxy = Party.Solver;
                 // Note: don't overwrite the stored values - we may need to undo the proxy if solver fails
-                ledgers[bundlerIndex] = pLedger; 
+                ledgers[bundlerIndex] = partyLedger; 
 
                 // Solver inherits the requests and contributions of their alter ego
                 uint256 solverIndex = uint256(Party.Solver);
                 Ledger memory sLedger = ledgers[solverIndex];
 
-                sLedger.balance += pLedger.balance;
-                sLedger.contributed += pLedger.contributed;
-                sLedger.requested += pLedger.requested;
+                sLedger.balance += partyLedger.balance;
+                sLedger.contributed += partyLedger.contributed;
+                sLedger.requested += partyLedger.requested;
 
                 ledgers[solverIndex] = sLedger;
             }
@@ -868,30 +742,30 @@
             uint256 solverIndex = uint256(Party.Solver);
 
             // Solver inherited the requests and contributions of their alter ego
-            Ledger memory pLedger = ledgers[builderIndex];
+            Ledger memory partyLedger = ledgers[builderIndex];
             Ledger memory sLedger = ledgers[solverIndex];
             
             if (solverSuccessful) {
             // CASE: Delete the balances on the older ledger
             // TODO: Pretty sure we can skip this since it gets ignored and deleted later
-                pLedger.balance = 0;
-                pLedger.contributed = 0;
-                pLedger.requested = 0;
-
-                ledgers[builderIndex] = pLedger; // Proxy status stays
+                partyLedger.balance = 0;
+                partyLedger.contributed = 0;
+                partyLedger.requested = 0;
+
+                ledgers[builderIndex] = partyLedger; // Proxy status stays
                 
             } else {
             // CASE: Undo the balance adjustments for the next solver
-                sLedger.balance -= pLedger.balance;
-                sLedger.contributed -= pLedger.contributed;
-                sLedger.requested -= pLedger.requested;
+                sLedger.balance -= partyLedger.balance;
+                sLedger.contributed -= partyLedger.contributed;
+                sLedger.requested -= partyLedger.requested;
 
                 ledgers[solverIndex] = sLedger;
 
-                pLedger.proxy = Party.Builder;
-                pLedger.status = LedgerStatus.Active;
-
-                ledgers[builderIndex] = pLedger;
+                partyLedger.proxy = Party.Builder;
+                partyLedger.status = LedgerStatus.Active;
+
+                ledgers[builderIndex] = partyLedger;
             }
         }
 
@@ -901,30 +775,30 @@
             uint256 solverIndex = uint256(Party.Solver);
 
             // Solver inherited the requests and contributions of their alter ego
-            Ledger memory pLedger = ledgers[bundlerIndex];
+            Ledger memory partyLedger = ledgers[bundlerIndex];
             Ledger memory sLedger = ledgers[solverIndex];
             
             if (solverSuccessful) {
             // CASE: Delete the balances on the older ledger
             // TODO: Pretty sure we can skip this since it gets ignored and deleted later
-                pLedger.balance = 0;
-                pLedger.contributed = 0;
-                pLedger.requested = 0;
-
-                ledgers[bundlerIndex] = pLedger; // Proxy status stays
+                partyLedger.balance = 0;
+                partyLedger.contributed = 0;
+                partyLedger.requested = 0;
+
+                ledgers[bundlerIndex] = partyLedger; // Proxy status stays
                 
             } else {
             // CASE: Undo the balance adjustments for the next solver
-                sLedger.balance -= pLedger.balance;
-                sLedger.contributed -= pLedger.contributed;
-                sLedger.requested -= pLedger.requested;
+                sLedger.balance -= partyLedger.balance;
+                sLedger.contributed -= partyLedger.contributed;
+                sLedger.requested -= partyLedger.requested;
 
                 ledgers[solverIndex] = sLedger;
 
-                pLedger.proxy = Party.Bundler;
-                pLedger.status = LedgerStatus.Active;
+                partyLedger.proxy = Party.Bundler;
+                partyLedger.status = LedgerStatus.Active;
                 
-                ledgers[bundlerIndex] = pLedger;
+                ledgers[bundlerIndex] = partyLedger;
             }
         }
     }
@@ -934,12 +808,7 @@
 
         int64 amount = int64(uint64((msg.value) / tx.gasprice));
 
-<<<<<<< HEAD
-        (Ledger memory pLedger, uint256 pIndex) = _getLedger(recipient);
-=======
-        uint256 pIndex = uint256(recipient);
-        Ledger memory partyLedger = ledgers[pIndex];
->>>>>>> ddd0b628
+        (Ledger memory partyLedger, uint256 pIndex) = _getLedger(recipient);
 
         require(partyLedger.status != LedgerStatus.Finalized, "ERR-GA021, LedgerFinalized");
         if (partyLedger.status == LedgerStatus.Inactive) partyLedger.status = LedgerStatus.Active;
