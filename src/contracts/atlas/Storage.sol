--- conflicted
+++ resolved
@@ -50,17 +50,7 @@
     uint256 public withdrawals; // transient storage
     uint256 public deposits; // transient storage
 
-<<<<<<< HEAD
-    constructor(uint256 _escrowDuration, address _factory, address _verification, address _simulator) payable {
-=======
-    constructor(
-        uint256 _escrowDuration,
-        address _verification,
-        address _gasAccLib,
-        address _safetyLocksLib,
-        address _simulator
-    ) {
->>>>>>> 2289d7b0
+    constructor(uint256 _escrowDuration, address _verification, address _simulator) payable {
         ESCROW_DURATION = _escrowDuration;
         VERIFICATION = _verification;
         SIMULATOR = _simulator;
