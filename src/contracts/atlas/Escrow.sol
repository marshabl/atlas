//SPDX-License-Identifier: BUSL-1.1
pragma solidity 0.8.25;

import { AtlETH } from "./AtlETH.sol";
import { IExecutionEnvironment } from "src/contracts/interfaces/IExecutionEnvironment.sol";
import { IAtlas } from "src/contracts/interfaces/IAtlas.sol";
import { ISolverContract } from "src/contracts/interfaces/ISolverContract.sol";
import { IAtlasVerification } from "src/contracts/interfaces/IAtlasVerification.sol";
import { IDAppControl } from "../interfaces/IDAppControl.sol";

import { SafeCall } from "src/contracts/libraries/SafeCall/SafeCall.sol";
import { EscrowBits } from "src/contracts/libraries/EscrowBits.sol";
import { CallBits } from "src/contracts/libraries/CallBits.sol";
import { SafetyBits } from "src/contracts/libraries/SafetyBits.sol";
import { DAppConfig } from "src/contracts/types/ConfigTypes.sol";
import "src/contracts/types/SolverOperation.sol";
import "src/contracts/types/UserOperation.sol";
import "src/contracts/types/EscrowTypes.sol";
import "src/contracts/types/LockTypes.sol";

/// @title Escrow
/// @author FastLane Labs
/// @notice This Escrow component of Atlas handles execution of stages by calling corresponding functions on the
/// Execution Environment contract.
abstract contract Escrow is AtlETH {
    using EscrowBits for uint256;
    using CallBits for uint32;
    using SafetyBits for Context;
    using SafeCall for address;

    constructor(
        uint256 escrowDuration,
        address verification,
        address simulator,
        address initialSurchargeRecipient
    )
        AtlETH(escrowDuration, verification, simulator, initialSurchargeRecipient)
    {
        if (escrowDuration == 0) revert InvalidEscrowDuration();
    }

    /// @notice Executes the preOps logic defined in the Execution Environment.
    /// @param ctx Metacall context data from the Context struct.
    /// @param dConfig Configuration data for the DApp involved, containing execution parameters and settings.
    /// @param userOp UserOperation struct of the current metacall tx.
    /// @return preOpsData The data returned by the preOps call, if successful.
    function _executePreOpsCall(
        Context memory ctx,
        DAppConfig memory dConfig,
        UserOperation calldata userOp
    )
        internal
        withLockPhase(ExecutionPhase.PreOps)
        returns (bytes memory)
    {
        (bool _success, bytes memory _data) = ctx.executionEnvironment.call(
            abi.encodePacked(
                abi.encodeCall(IExecutionEnvironment.preOpsWrapper, userOp), ctx.setAndPack(ExecutionPhase.PreOps)
            )
        );

        if (_success) {
            if (dConfig.callConfig.needsPreOpsReturnData()) {
                return abi.decode(_data, (bytes));
            } else {
                return new bytes(0);
            }
        } else {
            if (ctx.isSimulation) revert PreOpsSimFail();
            revert PreOpsFail();
        }
    }

    /// @notice Executes the user operation logic defined in the Execution Environment.
    /// @param ctx Metacall context data from the Context struct.
    /// @param dConfig Configuration data for the DApp involved, containing execution parameters and settings.
    /// @param userOp UserOperation struct containing the user's transaction data.
    /// @return userData Data returned from executing the UserOperation, if the call was successful.
    function _executeUserOperation(
        Context memory ctx,
        DAppConfig memory dConfig,
        UserOperation calldata userOp,
        bytes memory returnData
    )
        internal
        withLockPhase(ExecutionPhase.UserOperation)
        returns (bytes memory)
    {
        bool _success;
        bytes memory _data;

        if (!_borrow(userOp.value)) {
            revert InsufficientEscrow();
        }

        (_success, _data) = ctx.executionEnvironment.call{ value: userOp.value }(
            abi.encodePacked(
                abi.encodeCall(IExecutionEnvironment.userWrapper, userOp), ctx.setAndPack(ExecutionPhase.UserOperation)
            )
        );

        if (_success) {
            // Handle formatting of returnData
            if (dConfig.callConfig.needsUserReturnData()) {
                return abi.decode(_data, (bytes));
            } else {
                return returnData;
            }
        } else {
            if (ctx.isSimulation) revert UserOpSimFail();
            revert UserOpFail();
        }
    }

    /// @notice Attempts to execute a SolverOperation and determine if it wins the auction.
    /// @param ctx Context struct containing the current state of the escrow lock.
    /// @param dConfig Configuration data for the DApp involved, containing execution parameters and settings.
    /// @param userOp UserOperation struct containing the user's transaction data relevant to this SolverOperation.
    /// @param solverOp SolverOperation struct containing the solver's bid and execution data.
    /// @param bidAmount The amount of bid submitted by the solver for this operation.
    /// @param prevalidated Boolean flag indicating whether the SolverOperation has been prevalidated to skip certain
    /// @param returnData Data returned from UserOp execution, used as input if necessary.
    /// @return bidAmount The determined bid amount for the SolverOperation if all validations pass and the operation is
    /// executed successfully; otherwise, returns 0.
    function _executeSolverOperation(
        Context memory ctx,
        DAppConfig memory dConfig,
        UserOperation calldata userOp,
        SolverOperation calldata solverOp,
        uint256 bidAmount,
        bool prevalidated,
        bytes memory returnData
    )
        internal
        returns (uint256)
    {
        // Set the gas baseline
        uint256 _gasWaterMark = gasleft();
        uint256 _result;
        if (!prevalidated) {
            _result = VERIFICATION.verifySolverOp(
                solverOp, ctx.userOpHash, userOp.maxFeePerGas, ctx.bundler, dConfig.callConfig.allowsTrustedOpHash()
            );
            _result = _checkSolverBidToken(solverOp.bidToken, dConfig.bidToken, _result);
        }

        // Verify the transaction.
        if (_result.canExecute()) {
            uint256 _gasLimit;
            // Verify gasLimit again
            (_result, _gasLimit) = _validateSolverOpGas(dConfig, solverOp, _gasWaterMark);
            _result |= _validateSolverOpDeadline(solverOp, dConfig);

            if (dConfig.callConfig.allowsTrustedOpHash()) {
                if (!prevalidated && !_handleAltOpHash(userOp, solverOp)) {
                    ctx.solverOutcome = uint24(_result);

                    // Account for failed SolverOperation gas costs
                    _handleSolverAccounting(solverOp, _gasWaterMark, _result, !prevalidated);

                    emit SolverTxResult(solverOp.solver, solverOp.from, false, false, _result);

                    return 0;
                }
            }

            // If there are no errors, attempt to execute
            if (_result.canExecute()) {
                SolverTracker memory _solverTracker;

                // Execute the solver call
                (_result, _solverTracker) = _solverOpWrapper(ctx, solverOp, bidAmount, _gasLimit, returnData);

                if (_result.executionSuccessful()) {
                    // first successful solver call that paid what it bid

                    emit SolverTxResult(solverOp.solver, solverOp.from, true, true, _result);

                    ctx.solverSuccessful = true;
                    ctx.solverOutcome = uint24(_result);
                    return _solverTracker.bidAmount;
                }
            }
        }

        // If we reach this point, the solver call did not execute successfully.
        ctx.solverOutcome = uint24(_result);

        // Account for failed SolverOperation gas costs
        _handleSolverAccounting(solverOp, _gasWaterMark, _result, !prevalidated);

        emit SolverTxResult(solverOp.solver, solverOp.from, _result.executedWithError(), false, _result);

        return 0;
    }

    /// @notice Allocates the winning bid amount after a successful SolverOperation execution.
    /// @dev This function handles the allocation of the bid amount to the appropriate recipients as defined in the
    /// DApp's configuration. It calls the allocateValue function in the Execution Environment, which is responsible for
    /// distributing the bid amount. Note that balance discrepancies leading to payment failures are typically due to
    /// issues in the DAppControl contract, not the execution environment itself.
    /// @param ctx Context struct containing the current state of the escrow lock.
    /// @param dConfig Configuration data for the DApp involved, containing execution parameters and settings.
    /// @param bidAmount The winning solver's bid amount, to be allocated.
    /// @param returnData Data returned from the execution of the UserOperation, which may influence how the bid amount
    /// is allocated.
    function _allocateValue(
        Context memory ctx,
        DAppConfig memory dConfig,
        uint256 bidAmount,
        bytes memory returnData
    )
        internal
        withLockPhase(ExecutionPhase.AllocateValue)
    {
        (bool _success,) = ctx.executionEnvironment.call(
            abi.encodePacked(
                abi.encodeCall(IExecutionEnvironment.allocateValue, (dConfig.bidToken, bidAmount, returnData)),
                ctx.setAndPack(ExecutionPhase.AllocateValue)
            )
        );

        if (!_success && !dConfig.callConfig.allowAllocateValueFailure()) {
            if (ctx.isSimulation) revert AllocateValueSimFail();
            revert AllocateValueFail();
        }

        // paymentsSuccessful is part of the data forwarded to the postOps hook, dApps can easily check the value by
        // calling _paymentsSuccessful()
        ctx.paymentsSuccessful = _success;
    }

    /// @notice Executes post-operation logic after SolverOperation, depending on the outcome of the auction.
    /// @dev Calls the postOpsWrapper function in the Execution Environment, which handles any necessary cleanup or
    /// finalization logic after the winning SolverOperation.
    /// @param ctx Context struct containing the current state of the escrow lock.
    /// @param solved Boolean indicating whether a SolverOperation was successful and won the auction.
    /// @param returnData Data returned from execution of the UserOp call, which may be required for the postOps logic.
    function _executePostOpsCall(
        Context memory ctx,
        bool solved,
        bytes memory returnData
    )
        internal
        withLockPhase(ExecutionPhase.PostOps)
    {
        (bool _success,) = ctx.executionEnvironment.call(
            abi.encodePacked(
                abi.encodeCall(IExecutionEnvironment.postOpsWrapper, (solved, returnData)),
                ctx.setAndPack(ExecutionPhase.PostOps)
            )
        );

        if (!_success) {
            if (ctx.isSimulation) revert PostOpsSimFail();
            revert PostOpsFail();
        }
    }

    /// @notice Validates a SolverOperation's gas requirements against the escrow state.
    /// @dev Performs a series of checks to ensure that a SolverOperation can be executed within the defined parameters
    /// and limits. This includes verifying that the operation is within the gas limit and that the solver has
    /// sufficient balance in escrow to cover the gas costs.
    /// @param dConfig DApp configuration data, including solver gas limits and operation parameters.
    /// @param solverOp The SolverOperation being validated.
    /// @param gasWaterMark The initial gas measurement before validation begins, used to ensure enough gas remains for
    /// validation logic.
    /// @return result Updated result flags after performing the validation checks, including any new errors
    /// encountered.
    /// @return gasLimit The calculated gas limit for the SolverOperation, considering the operation's gas usage and
    /// the protocol's gas buffers.
    function _validateSolverOpGas(
        DAppConfig memory dConfig,
        SolverOperation calldata solverOp,
        uint256 gasWaterMark
    )
        internal
        view
        returns (uint256 result, uint256 gasLimit)
    {
        if (gasWaterMark < _VALIDATION_GAS_LIMIT + dConfig.solverGasLimit) {
            // Make sure to leave enough gas for dApp validation calls
            return (1 << uint256(SolverOutcome.UserOutOfGas), gasLimit); // gasLimit = 0
        }

        if (solverOp.deadline != 0 && block.number > solverOp.deadline) {
            return (
                1
                    << (
                        dConfig.callConfig.allowsTrustedOpHash()
                            ? uint256(SolverOutcome.DeadlinePassedAlt)
                            : uint256(SolverOutcome.DeadlinePassed)
                    ),
                gasLimit // gasLimit = 0
            );
        }

        gasLimit = _SOLVER_GAS_LIMIT_SCALE
            * (solverOp.gas < dConfig.solverGasLimit ? solverOp.gas : dConfig.solverGasLimit)
            / (_SOLVER_GAS_LIMIT_SCALE + _SOLVER_GAS_LIMIT_BUFFER_PERCENTAGE) + _FASTLANE_GAS_BUFFER;

        uint256 _gasCost = (tx.gasprice * gasLimit) + _getCalldataCost(solverOp.data.length);

        // Verify that we can lend the solver their tx value
        if (solverOp.value > address(this).balance) {
            return (1 << uint256(SolverOutcome.CallValueTooHigh), gasLimit);
        }

        // subtract out the gas buffer since the solver's metaTx won't use it
        gasLimit -= _FASTLANE_GAS_BUFFER;

        uint256 _solverBalance = S_accessData[solverOp.from].bonded;

        // see if solver's escrow can afford tx gascost
        if (_gasCost > _solverBalance) {
            // charge solver for calldata so that we can avoid vampire attacks from solver onto user
            result |= 1 << uint256(SolverOutcome.InsufficientEscrow);
        }

        return (result, gasLimit);
    }

    /// @notice Validates a SolverOperation's deadline against the current block.
    /// @param solverOp The SolverOperation being validated.
    /// @param dConfig DApp configuration data, including solver gas limits and operation parameters.
    /// @return result Updated result flags after performing the validation checks, including any new errors
    function _validateSolverOpDeadline(
        SolverOperation calldata solverOp,
        DAppConfig memory dConfig
    )
        internal
        view
        returns (uint256 result)
    {
        if (solverOp.deadline != 0 && block.number > solverOp.deadline) {
            result |= (
                1
                    << uint256(
                        dConfig.callConfig.allowsTrustedOpHash()
                            ? uint256(SolverOutcome.DeadlinePassedAlt)
                            : uint256(SolverOutcome.DeadlinePassed)
                    )
            );
            return result;
        }

        uint256 lastAccessedBlock = S_accessData[solverOp.from].lastAccessedBlock;

        if (lastAccessedBlock >= block.number) {
            result |= 1 << uint256(SolverOutcome.PerBlockLimit);
        }
    }

    /// @notice Determines the bid amount for a SolverOperation based on verification and validation results.
    /// @dev This function assesses whether a SolverOperation meets the criteria for execution by verifying it against
    /// the Atlas protocol's rules and the current Context lock state. It checks for valid execution based on the
    /// SolverOperation's specifics, like gas usage and deadlines. The function aims to protect against malicious
    /// bundlers by ensuring solvers are not unfairly charged for on-chain bid finding gas usage. If the operation
    /// passes verification and validation, and if it's eligible for bid amount determination, the function
    /// attempts to execute and determine the bid amount.
    /// @param ctx The Context struct containing the current state of the escrow lock.
    /// @param dConfig The DApp configuration data, including parameters relevant to solver bid validation.
    /// @param userOp The UserOperation associated with this SolverOperation, providing context for the bid amount
    /// determination.
    /// @param solverOp The SolverOperation being assessed, containing the solver's bid amount.
    /// @param returnData Data returned from the execution of the UserOp call.
    /// @return bidAmount The determined bid amount for the SolverOperation if all validations pass and the operation is
    /// executed successfully; otherwise, returns 0.
    function _getBidAmount(
        Context memory ctx,
        DAppConfig memory dConfig,
        UserOperation calldata userOp,
        SolverOperation calldata solverOp,
        bytes memory returnData
    )
        internal
        returns (uint256 bidAmount)
    {
        // NOTE: To prevent a malicious bundler from aggressively collecting storage refunds,
        // solvers should not be on the hook for any 'on chain bid finding' gas usage.

        uint256 _gasWaterMark = gasleft();

        uint256 _result = VERIFICATION.verifySolverOp(
            solverOp, ctx.userOpHash, userOp.maxFeePerGas, ctx.bundler, dConfig.callConfig.allowsTrustedOpHash()
        );

        _result = _checkSolverBidToken(solverOp.bidToken, dConfig.bidToken, _result);

        // Verify the transaction.
        if (!_result.canExecute()) return 0;

        uint256 _gasLimit;
        (, _gasLimit) = _validateSolverOpGas(dConfig, solverOp, _gasWaterMark);

        if (dConfig.callConfig.allowsTrustedOpHash()) {
            if (!_handleAltOpHash(userOp, solverOp)) {
                return (0);
            }
        }

        (bool _success, bytes memory _data) = address(this).call{ gas: _gasLimit }(
            abi.encodeCall(this.solverCall, (ctx, solverOp, solverOp.bidAmount, _gasLimit, returnData))
        );

        // The `solverCall()` above should always revert as key.bidFind is always true when it's called in the context
        // of this function. Therefore `success` should always be false below, and the revert should be unreachable.
        if (_success) {
            revert Unreachable();
        }

        if (bytes4(_data) == BidFindSuccessful.selector) {
            // Get the uint256 from the memory array
            assembly {
                let dataLocation := add(_data, 0x20)
                bidAmount := mload(add(dataLocation, sub(mload(_data), 32)))
            }
            return bidAmount;
        }

        return 0;
    }

    /// @notice Validates UserOp hashes provided by the SolverOperation, using the alternative set of hashed parameters.
    /// @param userOp The UserOperation struct, providing the baseline parameters for comparison.
    /// @param solverOp The SolverOperation struct being validated against the UserOperation.
    /// @return A boolean value indicating whether the SolverOperation passed the alternative hash check, with `true`
    /// meaning it is considered valid
    function _handleAltOpHash(
        UserOperation calldata userOp,
        SolverOperation calldata solverOp
    )
        internal
        returns (bool)
    {
        // These failures should be attributed to bundler maliciousness
        if (userOp.control != solverOp.control) {
            return false;
        }
        if (userOp.deadline != 0 && solverOp.deadline != 0 && solverOp.deadline != userOp.deadline) {
            return false;
        }
        bytes32 _hashId = keccak256(abi.encodePacked(solverOp.userOpHash, solverOp.from, solverOp.deadline));
        if (S_solverOpHashes[_hashId]) {
            return false;
        }
        S_solverOpHashes[_hashId] = true;
        return true;
    }

    /// @notice Checks if the solver's bid token matches the dApp's bid token.
    /// @param solverBidToken The solver's bid token address.
    /// @param dConfigBidToken The dApp's bid token address.
    /// @param result The current result bitmap, which will be updated with the outcome of the bid token check.
    /// @return The updated result bitmap, with the SolverOutcome.InvalidBidToken flag set if the bid token check fails.
    function _checkSolverBidToken(
        address solverBidToken,
        address dConfigBidToken,
        uint256 result
    )
        internal
        pure
        returns (uint256)
    {
        if (solverBidToken != dConfigBidToken) {
            return result | 1 << uint256(SolverOutcome.InvalidBidToken);
        }
        return result;
    }

    /// @notice Wraps the execution of a SolverOperation and handles potential errors.
    /// @param ctx The current lock data.
    /// @param solverOp The SolverOperation struct containing the operation's execution data.
    /// @param bidAmount The bid amount associated with the SolverOperation.
    /// @param gasLimit The gas limit for executing the SolverOperation, calculated based on the operation's
    /// requirements and protocol buffers.
    /// @param returnData Data returned from the execution of the associated UserOperation, which may be required
    /// for the SolverOperation's logic.
    /// @return result SolverOutcome enum value encoded as a uint256 bitmap, representing the result of the
    /// SolverOperation
    /// @return solverTracker Tracking data for the solver's bid
    function _solverOpWrapper(
        Context memory ctx,
        SolverOperation calldata solverOp,
        uint256 bidAmount,
        uint256 gasLimit,
        bytes memory returnData
    )
        internal
        returns (uint256 result, SolverTracker memory solverTracker)
    {
        // Calls the solverCall function, just below this function, which will handle calling solverPreTryCatch and
        // solverPostTryCatch via the ExecutionEnvironment, and in between those two hooks, the actual solver call
        // directly from Atlas to the solver contract (not via the ExecutionEnvironment).
        (bool _success, bytes memory _data) = address(this).call{ gas: gasLimit }(
            abi.encodeCall(this.solverCall, (ctx, solverOp, bidAmount, gasLimit, returnData))
        );

        if (_success) {
            // If solverCall() was successful, intentionally leave uint256 result unset as 0 indicates success.
            solverTracker = abi.decode(_data, (SolverTracker));
        } else {
            // If solverCall() failed, catch the error and encode the failure case in the result uint accordingly.
            bytes4 _errorSwitch = bytes4(_data);
            if (_errorSwitch == AlteredControl.selector) {
                result = 1 << uint256(SolverOutcome.AlteredControl);
            } else if (_errorSwitch == InsufficientEscrow.selector) {
                result = 1 << uint256(SolverOutcome.InsufficientEscrow);
            } else if (_errorSwitch == PreSolverFailed.selector) {
                result = 1 << uint256(SolverOutcome.PreSolverFailed);
            } else if (_errorSwitch == SolverOpReverted.selector) {
                result = 1 << uint256(SolverOutcome.SolverOpReverted);
            } else if (_errorSwitch == PostSolverFailed.selector) {
                result = 1 << uint256(SolverOutcome.PostSolverFailed);
            } else if (_errorSwitch == BidNotPaid.selector) {
                result = 1 << uint256(SolverOutcome.BidNotPaid);
            } else if (_errorSwitch == InvalidSolver.selector) {
                result = 1 << uint256(SolverOutcome.InvalidSolver);
            } else if (_errorSwitch == BalanceNotReconciled.selector) {
                result = 1 << uint256(SolverOutcome.BalanceNotReconciled);
            } else if (_errorSwitch == CallbackNotCalled.selector) {
                result = 1 << uint256(SolverOutcome.CallbackNotCalled);
            } else if (_errorSwitch == InvalidEntry.selector) {
                // DAppControl is attacking solver contract - treat as AlteredControl
                result = 1 << uint256(SolverOutcome.AlteredControl);
            } else {
                result = 1 << uint256(SolverOutcome.EVMError);
            }
        }

        // Update ctx.phase to reflect the changes made in the Context struct copy passed to solverCall()
        ctx.phase = uint8(ExecutionPhase.PostSolver);
    }

    /// @notice Executes the SolverOperation logic, including preSolver and postSolver hooks via the Execution
    /// Environment, as well as the actual solver call directly from Atlas to the solver contract.
    /// @param ctx The Context struct containing lock data and the Execution Environment address.
    /// @param solverOp The SolverOperation to be executed.
    /// @param bidAmount The bid amount associated with the SolverOperation.
    /// @param gasLimit The gas limit for executing the SolverOperation.
    /// @param returnData Data returned from previous call phases.
    /// @return solverTracker Additional data for handling the solver's bid in different scenarios.
    function solverCall(
        Context memory ctx,
        SolverOperation calldata solverOp,
        uint256 bidAmount,
        uint256 gasLimit,
        bytes calldata returnData
    )
        external
        payable
        returns (SolverTracker memory solverTracker)
    {
        if (msg.sender != address(this)) revert InvalidEntry();

        bytes memory _data;
        bool _success;

        // Set the solver lock and solver address at the beginning to ensure reliability
        _setSolverLock(uint256(uint160(solverOp.from)));
        _setSolverTo(solverOp.solver);

        // ------------------------------------- //
        //             Pre-Solver Call           //
        // ------------------------------------- //

        _setLockPhase(uint8(ExecutionPhase.PreSolver));

        (_success, _data) = ctx.executionEnvironment.call(
            abi.encodePacked(
                abi.encodeCall(IExecutionEnvironment.solverPreTryCatch, (bidAmount, solverOp, returnData)),
                ctx.setAndPack(ExecutionPhase.PreSolver)
            )
        );

        // If ExecutionEnvironment.solverPreTryCatch() failed, bubble up the error
        if (!_success) {
            assembly {
                revert(add(_data, 32), mload(_data))
            }
        }

        // Update solverTracker with returned data
        solverTracker = abi.decode(_data, (SolverTracker));

        // ------------------------------------- //
        //              Solver Call              //
        // ------------------------------------- //

        _setLockPhase(uint8(ExecutionPhase.SolverOperation));

        // Make sure there's enough value in Atlas for the Solver
        if (!_borrow(solverOp.value)) revert InsufficientEscrow();

        // Optimism's SafeCall lib allows us to limit how much returndata gets copied to memory, to prevent OOG attacks.
        _success = solverOp.solver.safeCall(
            gasLimit,
            solverOp.value,
            abi.encodeCall(
                ISolverContract.atlasSolverCall,
                (
                    solverOp.from,
                    ctx.executionEnvironment,
                    solverOp.bidToken,
                    bidAmount,
                    solverOp.data,
                    // Only pass the returnData to solver if it came from userOp call and not from preOps call.
                    _activeCallConfig().needsUserReturnData() ? returnData : new bytes(0)
                )
            )
        );

        if (!_success) revert SolverOpReverted();

        // ------------------------------------- //
        //            Post-Solver Call           //
        // ------------------------------------- //

        _setLockPhase(uint8(ExecutionPhase.PostSolver));

        (_success, _data) = ctx.executionEnvironment.call(
            abi.encodePacked(
                abi.encodeCall(IExecutionEnvironment.solverPostTryCatch, (solverOp, returnData, solverTracker)),
                ctx.setAndPack(ExecutionPhase.PostSolver)
            )
        );

        // If ExecutionEnvironment.solverPostTryCatch() failed, bubble up the error
        if (!_success) {
            assembly {
                revert(add(_data, 32), mload(_data))
            }
        }

        // Update solverTracker with returned data
        solverTracker = abi.decode(_data, (SolverTracker));

        // ------------------------------------- //
        //              Final Checks             //
        // ------------------------------------- //

        // Verify that the solver repaid their borrowed solverOp.value by calling `reconcile()`. If solver did not fully
        // repay via `reconcile()`, the postSolverCall may still have covered the outstanding debt via `contribute()` so
        // we do a final repayment check here.
        (, bool _calledback, bool _fulfilled) = _solverLockData();
        if (!_calledback) revert CallbackNotCalled();
<<<<<<< HEAD
        if (!_success && !_isBalanceReconciled()) revert BalanceNotReconciled();
=======
        if (!_fulfilled && deposits() < claims() + withdrawals() + fees() - writeoffs()) revert BalanceNotReconciled();

>>>>>>> 8984eefb
        // Check if this is an on-chain, ex post bid search
        if (ctx.bidFind) revert BidFindSuccessful(solverTracker.bidAmount);
    }

    receive() external payable { }
}<|MERGE_RESOLUTION|>--- conflicted
+++ resolved
@@ -644,12 +644,8 @@
         // we do a final repayment check here.
         (, bool _calledback, bool _fulfilled) = _solverLockData();
         if (!_calledback) revert CallbackNotCalled();
-<<<<<<< HEAD
-        if (!_success && !_isBalanceReconciled()) revert BalanceNotReconciled();
-=======
-        if (!_fulfilled && deposits() < claims() + withdrawals() + fees() - writeoffs()) revert BalanceNotReconciled();
-
->>>>>>> 8984eefb
+        if (!_fulfilled && !_isBalanceReconciled()) revert BalanceNotReconciled();
+
         // Check if this is an on-chain, ex post bid search
         if (ctx.bidFind) revert BidFindSuccessful(solverTracker.bidAmount);
     }
