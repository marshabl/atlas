//SPDX-License-Identifier: BUSL-1.1
pragma solidity 0.8.22;

import { AtlETH } from "./AtlETH.sol";

import { IExecutionEnvironment } from "src/contracts/interfaces/IExecutionEnvironment.sol";
import { IAtlas } from "src/contracts/interfaces/IAtlas.sol";
import { ISolverContract } from "src/contracts/interfaces/ISolverContract.sol";
import { IAtlasVerification } from "src/contracts/interfaces/IAtlasVerification.sol";
import { IDAppControl } from "../interfaces/IDAppControl.sol";

import { EscrowBits } from "src/contracts/libraries/EscrowBits.sol";
import { CallBits } from "src/contracts/libraries/CallBits.sol";
import { SafetyBits } from "src/contracts/libraries/SafetyBits.sol";
import { DAppConfig } from "src/contracts/types/DAppApprovalTypes.sol";
import "src/contracts/types/SolverCallTypes.sol";
import "src/contracts/types/UserCallTypes.sol";
import "src/contracts/types/EscrowTypes.sol";
import "src/contracts/types/LockTypes.sol";

/// @title Escrow
/// @author FastLane Labs
/// @notice This Escrow component of Atlas handles execution of stages by calling corresponding functions on the
/// Execution Environment contract.
abstract contract Escrow is AtlETH {
    using EscrowBits for uint256;
    using CallBits for uint32;
    using SafetyBits for EscrowKey;

    constructor(
        uint256 _escrowDuration,
        address _verification,
        address _simulator,
        address _surchargeRecipient
    )
        AtlETH(_escrowDuration, _verification, _simulator, _surchargeRecipient)
    { }

    /// @notice Executes the preOps logic defined in the Execution Environment.
    /// @param userOp UserOperation struct of the current metacall tx.
    /// @param environment Address of the execution environment contract of the current metacall tx.
    /// @param lockBytes Packed bytes form of the current escrow lock state, encoded from the EscrowKey struct.
    /// @return success Boolean indicating the success of the preOps call.
    /// @return preOpsData The data returned by the preOps call, if successful.
    function _executePreOpsCall(
        UserOperation calldata userOp,
        address environment,
        bytes memory lockBytes
    )
        internal
        returns (bool success, bytes memory preOpsData)
    {
        preOpsData = abi.encodeCall(IExecutionEnvironment.preOpsWrapper, userOp);
        preOpsData = abi.encodePacked(preOpsData, lockBytes);
        (success, preOpsData) = environment.call(preOpsData);
        if (success) {
            preOpsData = abi.decode(preOpsData, (bytes));
        }
    }

    /// @notice Executes the user operation logic defined in the Execution Environment.
    /// @param userOp UserOperation struct containing the user's transaction data.
    /// @param environment Address of the execution environment where the user operation will be executed.
    /// @param lockBytes Packed bytes form of the current escrow lock state, encoded from the EscrowKey struct.
    /// @return success Boolean indicating whether the UserOperation was executed successfully.
    /// @return userData Data returned from executing the UserOperation, if the call was successful.
    function _executeUserOperation(
        UserOperation calldata userOp,
        address environment,
        bytes memory lockBytes
    )
        internal
        returns (bool success, bytes memory userData)
    {
        userData = abi.encodeCall(IExecutionEnvironment.userWrapper, userOp);
        userData = abi.encodePacked(userData, lockBytes);

        (success, userData) = environment.call{ value: userOp.value }(userData);

        if (success) {
            userData = abi.decode(userData, (bytes));
        }
    }

    /// @notice Attempts to execute a SolverOperation and determine if it wins the auction.
    /// @param dConfig Configuration data for the DApp involved, containing execution parameters and settings.
    /// @param userOp UserOperation struct containing the user's transaction data relevant to this SolverOperation.
    /// @param solverOp SolverOperation struct containing the solver's bid and execution data.
    /// @param dAppReturnData Data returned from UserOp execution, used as input if necessary.
    /// @param bidAmount The amount of bid submitted by the solver for this operation.
    /// @param prevalidated Boolean flag indicating whether the SolverOperation has been prevalidated to skip certain
    /// checks for efficiency.
    /// @param key EscrowKey struct containing the current state of the escrow lock.
    /// @return auctionWon Boolean indicating whether the SolverOperation was successful and won the auction.
    /// @return key Updated EscrowKey struct, reflecting the new state after attempting the SolverOperation.
    function _executeSolverOperation(
        DAppConfig calldata dConfig,
        UserOperation calldata userOp,
        SolverOperation calldata solverOp,
        bytes memory dAppReturnData,
        uint256 bidAmount,
        bool prevalidated,
        EscrowKey memory key
    )
        internal
        returns (bool, EscrowKey memory, uint256)
    {
        // Set the gas baseline
        uint256 gasWaterMark = gasleft();
        uint256 result;
        if (!prevalidated) {
            result = IAtlasVerification(VERIFICATION).verifySolverOp(
                solverOp, key.userOpHash, userOp.maxFeePerGas, key.bundler
            );
            result = _checkSolverBidToken(solverOp.bidToken, dConfig.bidToken, result);
        }

        unchecked { ++key.callIndex; }

        // Verify the transaction.
        if (result.canExecute()) {
            uint256 gasLimit;
            // Verify gasLimit again
            (result, gasLimit) = _validateSolverOperation(dConfig, solverOp, gasWaterMark);

            if (dConfig.callConfig.allowsTrustedOpHash()) {
                if (!prevalidated && !_handleAltOpHash(userOp, solverOp)) {
                    key.solverOutcome = uint24(result);
                    return (false, key, 0);
                }
            }

            // If there are no errors, attempt to execute
            if (result.canExecute()) {
       
                SolverTracker memory sTracker;

                // Execute the solver call
                // _solverOpsWrapper returns a SolverOutcome enum value
<<<<<<< HEAD
                (result, sTracker) = _solverOpWrapper(
                    bidAmount, gasLimit, key, solverOp, dAppReturnData);
=======
                result = _solverOpWrapper(
                    bidAmount, gasLimit, key.executionEnvironment, solverOp, dAppReturnData, key.pack()
                );
>>>>>>> 8288cc00

                if (result.executionSuccessful()) {
                    // first successful solver call that paid what it bid

                    emit SolverTxResult(solverOp.solver, solverOp.from, true, true, result);

                    key.solverSuccessful = true;
                    // auctionWon = true
<<<<<<< HEAD
                    return (true, key, sTracker.bidAmount);
=======

                    key.solverOutcome = uint24(result);
                    return (true, key);
>>>>>>> 8288cc00
                }
            }
        }

        key.solverOutcome = uint24(result);

        _releaseSolverLock(solverOp, gasWaterMark, result, false, !prevalidated);

        // emit event
        emit SolverTxResult(solverOp.solver, solverOp.from, result.executedWithError(), false, result);

        // auctionWon = false
        return (false, key, 0);
    }

    /// @notice Allocates the winning bid amount after a successful SolverOperation execution.
    /// @dev This function handles the allocation of the bid amount to the appropriate recipients as defined in the
    /// DApp's configuration. It calls the allocateValue function in the Execution Environment, which is responsible for
    /// distributing the bid amount. Note that balance discrepancies leading to payment failures are typically due to
    /// issues in the DAppControl contract, not the execution environment itself.
    /// @param dConfig Configuration data for the DApp involved, containing execution parameters and settings.
    /// @param solverOp SolverOperation struct containing the solver's bid and execution data.
    /// @param bidAmount The winning solver's bid amount, to be allocated.
    /// @param returnData Data returned from the execution of the UserOperation, which may influence how the bid amount
    /// is allocated.
    /// @param key EscrowKey struct containing the current state of the escrow lock.
    /// @return key Updated EscrowKey struct, reflecting any changes to the escrow lock state as a result of bid
    /// allocation.
    function _allocateValue(
        DAppConfig calldata dConfig,
        SolverOperation calldata solverOp,
        uint256 bidAmount,
        bytes memory returnData,
        EscrowKey memory key
    )
        internal
        returns (EscrowKey memory)
    {
        // process dApp payments
        key = key.holdAllocateValueLock(solverOp.from);

        bytes memory data =
            abi.encodeCall(IExecutionEnvironment.allocateValue, (dConfig.bidToken, bidAmount, returnData));
        data = abi.encodePacked(data, key.pack());
        (bool success,) = key.executionEnvironment.call(data);
        if (success) {
            key.paymentsSuccessful = true;
        }

        return key;
    }

    /// @notice Executes post-operation logic after SolverOperation, depending on the outcome of the auction.
    /// @dev Calls the postOpsWrapper function in the Execution Environment, which handles any necessary cleanup or
    /// finalization logic after the winning SolverOperation.
    /// @param solved Boolean indicating whether a SolverOperation was successful and won the auction.
    /// @param returnData Data returned from execution of the UserOp call, which may be required for the postOps logic.
    /// @param key EscrowKey struct containing the current state of the escrow lock.
    /// @return success Boolean indicating whether the postOps logic was executed successfully.
    function _executePostOpsCall(
        bool solved,
        bytes memory returnData,
        EscrowKey memory key
    )
        internal
        returns (bool success)
    {
        bytes memory postOpsData = abi.encodeCall(IExecutionEnvironment.postOpsWrapper, (solved, returnData));
        postOpsData = abi.encodePacked(postOpsData, key.pack());
        (success,) = key.executionEnvironment.call(postOpsData);
    }

    /// @notice Validates a SolverOperation's gas requirements and deadline against the current block and escrow state.
    /// @dev Performs a series of checks to ensure that a SolverOperation can be executed within the defined parameters
    /// and limits. This includes verifying that the operation is within the gas limit, that the current block is before
    /// the operation's deadline, and that the solver has sufficient balance in escrow to cover the gas costs.
    /// @param dConfig DApp configuration data, including solver gas limits and operation parameters.
    /// @param solverOp The SolverOperation being validated.
    /// @param gasWaterMark The initial gas measurement before validation begins, used to ensure enough gas remains for
    /// validation logic.
    /// @return result Updated result flags after performing the validation checks, including any new errors
    /// encountered.
    /// @return gasLimit The calculated gas limit for the SolverOperation, considering the operation's gas usage and
    /// the protocol's gas buffers.
    function _validateSolverOperation(
        DAppConfig calldata dConfig,
        SolverOperation calldata solverOp,
        uint256 gasWaterMark
    )
        internal
        view
        returns (uint256 result, uint256 gasLimit)
    {
        if (gasWaterMark < _VALIDATION_GAS_LIMIT + dConfig.solverGasLimit) {
            // Make sure to leave enough gas for dApp validation calls
            return (1 << uint256(SolverOutcome.UserOutOfGas), gasLimit); // gasLimit = 0
        }

        if (solverOp.deadline != 0 && block.number > solverOp.deadline) {
            return (
                1
                    << uint256(
                        dConfig.callConfig.allowsTrustedOpHash()
                            ? uint256(SolverOutcome.DeadlinePassedAlt)
                            : uint256(SolverOutcome.DeadlinePassed)
                    ),
                gasLimit // gasLimit = 0
            );
        }

        gasLimit = _SOLVER_GAS_LIMIT_SCALE
            * (solverOp.gas < dConfig.solverGasLimit ? solverOp.gas : dConfig.solverGasLimit)
            / (_SOLVER_GAS_LIMIT_SCALE + _SOLVER_GAS_LIMIT_BUFFER_PERCENTAGE) + _FASTLANE_GAS_BUFFER;

        uint256 gasCost = (tx.gasprice * gasLimit) + _getCalldataCost(solverOp.data.length);

        // Verify that we can lend the solver their tx value
        if (
            solverOp.value
                > address(this).balance - (gasLimit * tx.gasprice > address(this).balance ? 0 : gasLimit * tx.gasprice)
        ) {
            return (1 << uint256(SolverOutcome.CallValueTooHigh), gasLimit);
        }

        // subtract out the gas buffer since the solver's metaTx won't use it
        gasLimit -= _FASTLANE_GAS_BUFFER;

        EscrowAccountAccessData memory aData = accessData[solverOp.from];

        uint256 solverBalance = aData.bonded;
        uint256 lastAccessedBlock = aData.lastAccessedBlock;

        // NOTE: Turn this into time stamp check for FCFS L2s?
        if (lastAccessedBlock == block.number) {
            result = 1 << uint256(SolverOutcome.PerBlockLimit);
        }

        // see if solver's escrow can afford tx gascost
        if (gasCost > solverBalance) {
            // charge solver for calldata so that we can avoid vampire attacks from solver onto user
            result |= 1 << uint256(SolverOutcome.InsufficientEscrow);
        }

        return (result, gasLimit);
    }

    /// @notice Determines the bid amount for a SolverOperation based on verification and validation results.
    /// @dev This function assesses whether a SolverOperation meets the criteria for execution by verifying it against
    /// the Atlas protocol's rules and the current EscrowKey lock state. It checks for valid execution based on the
    /// SolverOperation's specifics, like gas usage and deadlines. The function aims to protect against malicious
    /// bundlers by ensuring solvers are not unfairly charged for on-chain bid finding gas usage. If the operation
    /// passes verification and validation, and if it's eligible for bid amount determination, the function attempts to
    /// execute and determine the bid amount.
    /// @param dConfig DApp configuration data, including parameters relevant to solver bid validation.
    /// @param userOp The UserOperation associated with this SolverOperation, providing context for the bid amount
    /// determination.
    /// @param solverOp The SolverOperation being assessed, containing the solver's bid amount.
    /// @param data Data returned from execution of the UserOp call, passed to the execution environment's
    /// solverMetaTryCatch function for execution.
    /// @param key EscrowKey struct containing the current state of the escrow lock.
    /// @return bidAmount The determined bid amount for the SolverOperation if all validations pass and the operation is
    /// executed successfully; otherwise, returns 0.
    function _getBidAmount(
        DAppConfig calldata dConfig,
        UserOperation calldata userOp,
        SolverOperation calldata solverOp,
        bytes memory data,
        EscrowKey memory key
    )
        internal
        returns (uint256 bidAmount)
    {
        // NOTE: To prevent a malicious bundler from aggressively collecting storage refunds,
        // solvers should not be on the hook for any 'on chain bid finding' gas usage.

        bool success;
        uint256 gasWaterMark = gasleft();

        uint256 result =
            IAtlasVerification(VERIFICATION).verifySolverOp(solverOp, key.userOpHash, userOp.maxFeePerGas, key.bundler);

        result = _checkSolverBidToken(solverOp.bidToken, dConfig.bidToken, result);

        // Verify the transaction.
        if (!result.canExecute()) return 0;

        uint256 gasLimit;
        (result, gasLimit) = _validateSolverOperation(dConfig, solverOp, gasWaterMark);

        if (dConfig.callConfig.allowsTrustedOpHash()) {
            if (!_handleAltOpHash(userOp, solverOp)) {
                return (0);
            }
        }

<<<<<<< HEAD
        /*
        function solverCall(
        uint256 bidAmount,
        uint256 gasLimit,
        EscrowKey calldata key,
        SolverOperation calldata solverOp,
        bytes calldata dAppReturnData
        */
=======
        // If there are no errors, attempt to execute
        if (!result.canExecute() || !_trySolverLock(solverOp)) return 0;

        data = abi.encodeCall(
            IExecutionEnvironment.solverMetaTryCatch,
            (IDAppControl(dConfig.to).getBidValue(solverOp), gasLimit, solverOp, data)
        );

        data = abi.encodePacked(data, key.holdSolverLock(solverOp.solver).pack());
>>>>>>> 8288cc00

        data = abi.encodeCall(IAtlas.solverCall, (solverOp.bidAmount, gasLimit, key, solverOp, data));

        (success, data) = address(this).call(data);

        if (success) {
            revert();
        }

        if (bytes4(data) == BidFindSuccessful.selector) {
            // Get the uint256 from the memory array
            assembly {
                let dataLocation := add(data, 0x20)
                bidAmount :=
                    mload(
                        add(
                            dataLocation,
                            sub(mload(data), 32) // TODO: make sure a full uint256 is safe from overflow
                        )
                    )
            }
            return bidAmount;
        }

        return 0;
    }

    /// @notice Validates UserOp hashes provided by the SolverOperation, using the alternative set of hashed parameters.
    /// @param userOp The UserOperation struct, providing the baseline parameters for comparison.
    /// @param solverOp The SolverOperation struct being validated against the UserOperation.
    /// @return A boolean value indicating whether the SolverOperation passed the alternative hash check, with `true`
    /// meaning it is considered valid
    function _handleAltOpHash(
        UserOperation calldata userOp,
        SolverOperation calldata solverOp
    )
        internal
        returns (bool)
    {
        // These failures should be attributed to bundler maliciousness
        if (userOp.control != solverOp.control) {
            return false;
        }
        if (userOp.deadline != 0 && solverOp.deadline != 0 && solverOp.deadline != userOp.deadline) {
            return false;
        }
        bytes32 hashId = keccak256(abi.encodePacked(solverOp.userOpHash, solverOp.from, solverOp.deadline));
        if (_solverOpHashes[hashId]) {
            return false;
        }
        _solverOpHashes[hashId] = true;
        return true;
    }

    // NOTE: This logic should be inside `verifySolverOp()` in AtlasVerification, but we hit Stack Too Deep errors when
    // trying to do this check there, as an additional param (dConfig.bidToken) is needed. This logic should be moved to
    // that function when a larger refactor is done to get around Stack Too Deep.
    function _checkSolverBidToken(
        address solverBidToken,
        address dConfigBidToken,
        uint256 result
    )
        internal
        view
        returns (uint256)
    {
        if (solverBidToken != dConfigBidToken) {
            return result | 1 << uint256(SolverOutcome.InvalidBidToken);
        }
        return result;
    }

    /// @notice Wraps the execution of a SolverOperation and handles potential errors.
    /// @param bidAmount The bid amount associated with the SolverOperation.
    /// @param gasLimit The gas limit for executing the SolverOperation, calculated based on the operation's
    /// requirements and protocol buffers.
    /// @param key The current lock data.
    /// @param solverOp The SolverOperation struct containing the operation's execution data.
    /// @param dAppReturnData Data returned from the execution of the associated UserOperation, which may be required
    /// for the SolverOperation's logic.
    /// @return result SolverOutcome enum value encoded as a uint256 bitmap, representing the result of the SolverOperation
    /// @return sTracker Tracking data for the solver's bid
    function _solverOpWrapper(
        uint256 bidAmount,
        uint256 gasLimit,
        EscrowKey memory key,
        SolverOperation calldata solverOp,
<<<<<<< HEAD
        bytes memory dAppReturnData
=======
        bytes memory dAppReturnData,
        bytes memory lockBytes
>>>>>>> 8288cc00
    )
        internal
        returns (uint256 result, SolverTracker memory sTracker)
    {
        bool success;

        bytes memory data = abi.encodeCall(
            IAtlas.solverCall, 
            (bidAmount, gasLimit, key, solverOp, dAppReturnData)
        );

        (success, data) = address(this).call(data);

        if (success) {
<<<<<<< HEAD
            sTracker = abi.decode(data, (SolverTracker));
            result = uint256(0);

        } else {
            bytes4 errorSwitch = bytes4(data);

            if (errorSwitch == AlteredControl.selector) {
                result = 1 << uint256(SolverOutcome.AlteredControl);
            } else if (errorSwitch == PreSolverFailed.selector) {
                result = 1 << uint256(SolverOutcome.PreSolverFailed);
            } else if (errorSwitch == SolverOperationReverted.selector) {
                result = 1 << uint256(SolverOutcome.SolverOpReverted);
            } else if (errorSwitch == PostSolverFailed.selector) {
                result = 1 << uint256(SolverOutcome.PostSolverFailed);
            } else if (errorSwitch == IntentUnfulfilled.selector) {
                result = 1 << uint256(SolverOutcome.IntentUnfulfilled);
            } else if (errorSwitch == SolverBidUnpaid.selector) {
                result = 1 << uint256(SolverOutcome.BidNotPaid);
            } else if (errorSwitch == BalanceNotReconciled.selector) {
                result = 1 << uint256(SolverOutcome.BalanceNotReconciled);
            } else if (errorSwitch == InvalidEntry.selector) {
                // DAppControl is attacking solver contract - treat as AlteredControl
                result = 1 << uint256(SolverOutcome.AlteredControl);
            } else if (errorSwitch == CallbackNotCalled.selector) {
                result = 1 << uint256(SolverOutcome.SolverOpReverted);
            } else {
                result = 1 << uint256(SolverOutcome.EVMError);
            }
=======
            return uint256(0);
        }
        bytes4 errorSwitch = bytes4(data);

        if (errorSwitch == AlteredControl.selector) {
            return 1 << uint256(SolverOutcome.AlteredControl);
        } else if (errorSwitch == PreSolverFailed.selector) {
            return 1 << uint256(SolverOutcome.PreSolverFailed);
        } else if (errorSwitch == SolverOperationReverted.selector) {
            return 1 << uint256(SolverOutcome.SolverOpReverted);
        } else if (errorSwitch == PostSolverFailed.selector) {
            return 1 << uint256(SolverOutcome.PostSolverFailed);
        } else if (errorSwitch == IntentUnfulfilled.selector) {
            return 1 << uint256(SolverOutcome.IntentUnfulfilled);
        } else if (errorSwitch == SolverBidUnpaid.selector) {
            return 1 << uint256(SolverOutcome.BidNotPaid);
        } else if (errorSwitch == BalanceNotReconciled.selector) {
            return 1 << uint256(SolverOutcome.BalanceNotReconciled);
        } else if (errorSwitch == InvalidEntry.selector) {
            // DAppControl is attacking solver contract - treat as AlteredControl
            return 1 << uint256(SolverOutcome.AlteredControl);
        } else if (errorSwitch == CallbackNotCalled.selector) {
            return 1 << uint256(SolverOutcome.SolverOpReverted);
>>>>>>> 8288cc00
        }
        return 1 << uint256(SolverOutcome.EVMError);
    }

    function solverCall(
        uint256 bidAmount,
        uint256 gasLimit,
        EscrowKey calldata key,
        SolverOperation calldata solverOp,
        bytes calldata dAppReturnData
    ) external payable returns (SolverTracker memory sTracker) {
        if (msg.sender != address(this)) revert InvalidEntry();

        bool success;

        bytes memory data =
            abi.encodeCall(IExecutionEnvironment.solverPreTryCatch, (bidAmount, solverOp, dAppReturnData));

        (success, data) = key.executionEnvironment.call(abi.encodePacked(data, key.holdPreSolverLock().pack()));
        if (!success) {
            assembly {
                revert(add(data, 32), mload(data))
            }
        }

        // decode the bid tracker
        sTracker = abi.decode(data, (SolverTracker));

        // Execute the solver call.
        // Set the solver lock
        // NOTE This is inside a try/catch - borrowed .value will revert if tx reverts

        if (!_trySolverLock(solverOp)) revert SolverMetaTryCatchIncorrectValue();

        data = abi.encodeCall(
            ISolverContract.atlasSolverCall,
            (
                solverOp.from,
                key.executionEnvironment,
                solverOp.bidToken,
                bidAmount,
                solverOp.data,
                dAppReturnData
            )
        );
        (success,) = solverOp.solver.call{ value: solverOp.value, gas: gasLimit }(data);

        if (!success) revert SolverOperationReverted();

        // Execute the post solver call
        data = abi.encodeCall(IExecutionEnvironment.solverPostTryCatch, (solverOp, dAppReturnData, sTracker));

        (success, data) = key.executionEnvironment.call(abi.encodePacked(data, key.holdPostSolverLock().pack()));
        if (!success) {
            assembly {
                revert(add(data, 32), mload(data))
            }
        }

        // Updated sTracker
        sTracker = abi.decode(data, (SolverTracker));

        // Verify that the solver repaid their msg.value
        (, success) = _validateBalances();
        if (!success) {
            revert BalanceNotReconciled();
        }       

        // Check if this is an on-chain, ex post bid search
        if (key.bidFind) revert BidFindSuccessful(sTracker.bidAmount);
    }

    receive() external payable { }
}<|MERGE_RESOLUTION|>--- conflicted
+++ resolved
@@ -115,7 +115,9 @@
             result = _checkSolverBidToken(solverOp.bidToken, dConfig.bidToken, result);
         }
 
-        unchecked { ++key.callIndex; }
+        unchecked {
+            ++key.callIndex;
+        }
 
         // Verify the transaction.
         if (result.canExecute()) {
@@ -132,19 +134,11 @@
 
             // If there are no errors, attempt to execute
             if (result.canExecute()) {
-       
                 SolverTracker memory sTracker;
 
                 // Execute the solver call
                 // _solverOpsWrapper returns a SolverOutcome enum value
-<<<<<<< HEAD
-                (result, sTracker) = _solverOpWrapper(
-                    bidAmount, gasLimit, key, solverOp, dAppReturnData);
-=======
-                result = _solverOpWrapper(
-                    bidAmount, gasLimit, key.executionEnvironment, solverOp, dAppReturnData, key.pack()
-                );
->>>>>>> 8288cc00
+                (result, sTracker) = _solverOpWrapper(bidAmount, gasLimit, key, solverOp, dAppReturnData);
 
                 if (result.executionSuccessful()) {
                     // first successful solver call that paid what it bid
@@ -152,14 +146,8 @@
                     emit SolverTxResult(solverOp.solver, solverOp.from, true, true, result);
 
                     key.solverSuccessful = true;
-                    // auctionWon = true
-<<<<<<< HEAD
-                    return (true, key, sTracker.bidAmount);
-=======
-
                     key.solverOutcome = uint24(result);
-                    return (true, key);
->>>>>>> 8288cc00
+                    return (true, key, sTracker.bidAmount); // auctionWon = true
                 }
             }
         }
@@ -355,27 +343,6 @@
             }
         }
 
-<<<<<<< HEAD
-        /*
-        function solverCall(
-        uint256 bidAmount,
-        uint256 gasLimit,
-        EscrowKey calldata key,
-        SolverOperation calldata solverOp,
-        bytes calldata dAppReturnData
-        */
-=======
-        // If there are no errors, attempt to execute
-        if (!result.canExecute() || !_trySolverLock(solverOp)) return 0;
-
-        data = abi.encodeCall(
-            IExecutionEnvironment.solverMetaTryCatch,
-            (IDAppControl(dConfig.to).getBidValue(solverOp), gasLimit, solverOp, data)
-        );
-
-        data = abi.encodePacked(data, key.holdSolverLock(solverOp.solver).pack());
->>>>>>> 8288cc00
-
         data = abi.encodeCall(IAtlas.solverCall, (solverOp.bidAmount, gasLimit, key, solverOp, data));
 
         (success, data) = address(this).call(data);
@@ -455,40 +422,30 @@
     /// @param solverOp The SolverOperation struct containing the operation's execution data.
     /// @param dAppReturnData Data returned from the execution of the associated UserOperation, which may be required
     /// for the SolverOperation's logic.
-    /// @return result SolverOutcome enum value encoded as a uint256 bitmap, representing the result of the SolverOperation
+    /// @return result SolverOutcome enum value encoded as a uint256 bitmap, representing the result of the
+    /// SolverOperation
     /// @return sTracker Tracking data for the solver's bid
     function _solverOpWrapper(
         uint256 bidAmount,
         uint256 gasLimit,
         EscrowKey memory key,
         SolverOperation calldata solverOp,
-<<<<<<< HEAD
         bytes memory dAppReturnData
-=======
-        bytes memory dAppReturnData,
-        bytes memory lockBytes
->>>>>>> 8288cc00
     )
         internal
         returns (uint256 result, SolverTracker memory sTracker)
     {
         bool success;
 
-        bytes memory data = abi.encodeCall(
-            IAtlas.solverCall, 
-            (bidAmount, gasLimit, key, solverOp, dAppReturnData)
-        );
+        bytes memory data = abi.encodeCall(IAtlas.solverCall, (bidAmount, gasLimit, key, solverOp, dAppReturnData));
 
         (success, data) = address(this).call(data);
 
         if (success) {
-<<<<<<< HEAD
             sTracker = abi.decode(data, (SolverTracker));
             result = uint256(0);
-
         } else {
             bytes4 errorSwitch = bytes4(data);
-
             if (errorSwitch == AlteredControl.selector) {
                 result = 1 << uint256(SolverOutcome.AlteredControl);
             } else if (errorSwitch == PreSolverFailed.selector) {
@@ -511,33 +468,7 @@
             } else {
                 result = 1 << uint256(SolverOutcome.EVMError);
             }
-=======
-            return uint256(0);
-        }
-        bytes4 errorSwitch = bytes4(data);
-
-        if (errorSwitch == AlteredControl.selector) {
-            return 1 << uint256(SolverOutcome.AlteredControl);
-        } else if (errorSwitch == PreSolverFailed.selector) {
-            return 1 << uint256(SolverOutcome.PreSolverFailed);
-        } else if (errorSwitch == SolverOperationReverted.selector) {
-            return 1 << uint256(SolverOutcome.SolverOpReverted);
-        } else if (errorSwitch == PostSolverFailed.selector) {
-            return 1 << uint256(SolverOutcome.PostSolverFailed);
-        } else if (errorSwitch == IntentUnfulfilled.selector) {
-            return 1 << uint256(SolverOutcome.IntentUnfulfilled);
-        } else if (errorSwitch == SolverBidUnpaid.selector) {
-            return 1 << uint256(SolverOutcome.BidNotPaid);
-        } else if (errorSwitch == BalanceNotReconciled.selector) {
-            return 1 << uint256(SolverOutcome.BalanceNotReconciled);
-        } else if (errorSwitch == InvalidEntry.selector) {
-            // DAppControl is attacking solver contract - treat as AlteredControl
-            return 1 << uint256(SolverOutcome.AlteredControl);
-        } else if (errorSwitch == CallbackNotCalled.selector) {
-            return 1 << uint256(SolverOutcome.SolverOpReverted);
->>>>>>> 8288cc00
-        }
-        return 1 << uint256(SolverOutcome.EVMError);
+        }
     }
 
     function solverCall(
@@ -546,7 +477,11 @@
         EscrowKey calldata key,
         SolverOperation calldata solverOp,
         bytes calldata dAppReturnData
-    ) external payable returns (SolverTracker memory sTracker) {
+    )
+        external
+        payable
+        returns (SolverTracker memory sTracker)
+    {
         if (msg.sender != address(this)) revert InvalidEntry();
 
         bool success;
@@ -572,14 +507,7 @@
 
         data = abi.encodeCall(
             ISolverContract.atlasSolverCall,
-            (
-                solverOp.from,
-                key.executionEnvironment,
-                solverOp.bidToken,
-                bidAmount,
-                solverOp.data,
-                dAppReturnData
-            )
+            (solverOp.from, key.executionEnvironment, solverOp.bidToken, bidAmount, solverOp.data, dAppReturnData)
         );
         (success,) = solverOp.solver.call{ value: solverOp.value, gas: gasLimit }(data);
 
@@ -602,7 +530,7 @@
         (, success) = _validateBalances();
         if (!success) {
             revert BalanceNotReconciled();
-        }       
+        }
 
         // Check if this is an on-chain, ex post bid search
         if (key.bidFind) revert BidFindSuccessful(sTracker.bidAmount);
