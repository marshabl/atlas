--- conflicted
+++ resolved
@@ -138,27 +138,18 @@
         uint256 _gasWaterMark = gasleft();
         uint256 _result;
         if (!prevalidated) {
-<<<<<<< HEAD
-            _result = VERIFICATION.verifySolverOp(solverOp, ctx.userOpHash, userOp.maxFeePerGas, ctx.bundler);
-            _result = _checkSolverBidToken(solverOp.bidToken, dConfig.bidToken, _result);
-=======
-            result = VERIFICATION.verifySolverOp(
+            _result = VERIFICATION.verifySolverOp(
                 solverOp, ctx.userOpHash, userOp.maxFeePerGas, ctx.bundler, dConfig.callConfig.allowsTrustedOpHash()
             );
-            result = _checkSolverBidToken(solverOp.bidToken, dConfig.bidToken, result);
->>>>>>> 7742fbd7
+            _result = _checkSolverBidToken(solverOp.bidToken, dConfig.bidToken, _result);
         }
 
         // Verify the transaction.
         if (_result.canExecute()) {
             uint256 _gasLimit;
             // Verify gasLimit again
-<<<<<<< HEAD
-            (_result, _gasLimit) = _validateSolverOperation(dConfig, solverOp, _gasWaterMark);
-=======
-            (result, gasLimit) = _validateSolverOpGas(dConfig, solverOp, gasWaterMark);
-            result |= _validateSolverOpDeadline(solverOp, dConfig);
->>>>>>> 7742fbd7
+            (_result, _gasLimit) = _validateSolverOpGas(dConfig, solverOp, _gasWaterMark);
+            _result |= _validateSolverOpDeadline(solverOp, dConfig);
 
             if (dConfig.callConfig.allowsTrustedOpHash()) {
                 if (!prevalidated && !_handleAltOpHash(userOp, solverOp)) {
@@ -318,19 +309,7 @@
         // subtract out the gas buffer since the solver's metaTx won't use it
         gasLimit -= _FASTLANE_GAS_BUFFER;
 
-<<<<<<< HEAD
-        EscrowAccountAccessData memory _aData = S_accessData[solverOp.from];
-
-        uint256 _solverBalance = _aData.bonded;
-        uint256 _lastAccessedBlock = _aData.lastAccessedBlock;
-
-        // NOTE: Turn this into time stamp check for FCFS L2s?
-        if (_lastAccessedBlock == block.number) {
-            result = 1 << uint256(SolverOutcome.PerBlockLimit);
-        }
-=======
-        uint256 solverBalance = accessData[solverOp.from].bonded;
->>>>>>> 7742fbd7
+        uint256 _solverBalance = S_accessData[solverOp.from].bonded;
 
         // see if solver's escrow can afford tx gascost
         if (_gasCost > _solverBalance) {
@@ -365,7 +344,7 @@
             return result;
         }
 
-        uint256 lastAccessedBlock = accessData[solverOp.from].lastAccessedBlock;
+        uint256 lastAccessedBlock = S_accessData[solverOp.from].lastAccessedBlock;
 
         if (lastAccessedBlock >= block.number) {
             result |= 1 << uint256(SolverOutcome.PerBlockLimit);
@@ -403,26 +382,17 @@
 
         uint256 _gasWaterMark = gasleft();
 
-<<<<<<< HEAD
-        uint256 _result = VERIFICATION.verifySolverOp(solverOp, ctx.userOpHash, userOp.maxFeePerGas, ctx.bundler);
-=======
-        uint256 result = VERIFICATION.verifySolverOp(
+        uint256 _result = VERIFICATION.verifySolverOp(
             solverOp, ctx.userOpHash, userOp.maxFeePerGas, ctx.bundler, dConfig.callConfig.allowsTrustedOpHash()
         );
->>>>>>> 7742fbd7
 
         _result = _checkSolverBidToken(solverOp.bidToken, dConfig.bidToken, _result);
 
         // Verify the transaction.
         if (!_result.canExecute()) return 0;
 
-<<<<<<< HEAD
         uint256 _gasLimit;
-        (_result, _gasLimit) = _validateSolverOperation(dConfig, solverOp, _gasWaterMark);
-=======
-        uint256 gasLimit;
-        (, gasLimit) = _validateSolverOpGas(dConfig, solverOp, gasWaterMark);
->>>>>>> 7742fbd7
+        (, _gasLimit) = _validateSolverOpGas(dConfig, solverOp, _gasWaterMark);
 
         if (dConfig.callConfig.allowsTrustedOpHash()) {
             if (!_handleAltOpHash(userOp, solverOp)) {
@@ -443,19 +413,8 @@
         if (bytes4(_data) == BidFindSuccessful.selector) {
             // Get the uint256 from the memory array
             assembly {
-<<<<<<< HEAD
                 let dataLocation := add(_data, 0x20)
-                bidAmount :=
-                    mload(
-                        add(
-                            dataLocation,
-                            sub(mload(_data), 32) // TODO: make sure a full uint256 is safe from overflow
-                        )
-                    )
-=======
-                let dataLocation := add(data, 0x20)
-                bidAmount := mload(add(dataLocation, sub(mload(data), 32)))
->>>>>>> 7742fbd7
+                bidAmount := mload(add(dataLocation, sub(mload(_data), 32)))
             }
             return bidAmount;
         }
@@ -683,17 +642,10 @@
         // Verify that the solver repaid their borrowed solverOp.value by calling `reconcile()`. If solver did not fully
         // repay via `reconcile()`, the postSolverCall may still have covered the outstanding debt via `contribute()` so
         // we do a final repayment check here.
-<<<<<<< HEAD
         bool _calledback;
         (, _calledback, _success) = _solverLockData();
         if (!_calledback) revert CallbackNotCalled();
         if (!_success && T_deposits < T_claims + T_withdrawals + T_fees - T_writeoffs) revert BalanceNotReconciled();
-=======
-        bool calledback;
-        (, calledback, success) = _solverLockData();
-        if (!calledback) revert CallbackNotCalled();
-        if (!success && deposits < claims + withdrawals + fees - writeoffs) revert BalanceNotReconciled();
->>>>>>> 7742fbd7
 
         // Check if this is an on-chain, ex post bid search
         if (ctx.bidFind) revert BidFindSuccessful(solverTracker.bidAmount);
