//SPDX-License-Identifier: BUSL-1.1
pragma solidity ^0.8.16;

import {IExecutionEnvironment} from "../interfaces/IExecutionEnvironment.sol";

import {Factory} from "./Factory.sol";
import {UserSimulationFailed, UserUnexpectedSuccess, UserSimulationSucceeded} from "./Emissions.sol";

import {FastLaneErrorsEvents} from "../types/Emissions.sol";

import "../types/CallTypes.sol";
import "../types/LockTypes.sol";
import "../types/VerificationTypes.sol";

import {CallVerification} from "../libraries/CallVerification.sol";
import {CallBits} from "../libraries/CallBits.sol";
import {SafetyBits} from "../libraries/SafetyBits.sol";

import "forge-std/Test.sol";

contract Atlas is Test, Factory {
    using CallVerification for UserCall;
    using CallBits for uint32;
    using SafetyBits for EscrowKey;

    constructor(uint32 _escrowDuration) Factory(_escrowDuration) {}

    function createExecutionEnvironment(DAppConfig calldata dConfig) external returns (address executionEnvironment) {
        executionEnvironment = _setExecutionEnvironment(dConfig, msg.sender, dConfig.to.codehash);
    }

    function metacall(
        DAppConfig calldata dConfig, // supplied by frontend
        UserOperation calldata userOp, // set by user
        SolverOperation[] calldata solverOps, // supplied by FastLane via frontend integration
        Verification calldata verification // supplied by front end after it sees the other data
    ) public payable returns (bool auctionWon) {

        uint256 gasMarker = gasleft();

        // Verify that the calldata injection came from the dApp frontend
        // and that the signatures are valid. 
        bool valid = true;
        
        // Only verify signatures of meta txs if the original signer isn't the bundler
        // TODO: Consider extra reentrancy defense here?
        if (verification.proof.from != msg.sender && !_verifyDApp(userOp.call.to, dConfig, verification)) {
            valid = false;
        }
        
        if (userOp.call.from != msg.sender && !_verifyUser(dConfig, userOp)) { 
            valid = false; 
        }

        // TODO: Add optionality to bypass DAppControl signatures if user can fully bundle tx

        // Get the execution environment
        address executionEnvironment = _getExecutionEnvironmentCustom(userOp.call.from, verification.proof.controlCodeHash, dConfig.to, dConfig.callConfig);

        // Check that the value of the tx is greater than or equal to the value specified
        if (msg.value < userOp.call.value) { valid = false; }
        //if (msg.sender != tx.origin) { valid = false; }
        if (solverOps.length >= type(uint8).max - 1) { valid = false; }
        if (block.number > userOp.call.deadline || block.number > verification.proof.deadline) { valid = false; }
        if (tx.gasprice > userOp.call.maxFeePerGas) { valid = false; }
        if (executionEnvironment.codehash == bytes32(0)) { valid = false; }
        if (!dConfig.callConfig.allowsZeroSolvers() || dConfig.callConfig.needsSolverPostCall()) {
            if (solverOps.length == 0) { valid = false; }
        }
        // TODO: More checks 

        // Gracefully return if not valid. This allows signature data to be stored, which helps prevent
        // replay attacks.
        if (!valid) {
            return false;
        }

        // Initialize the lock
        _initializeEscrowLock(executionEnvironment);

        try this.execute{value: msg.value}(dConfig, userOp.call, solverOps, executionEnvironment, verification.proof.callChainHash) 
            returns (bool _auctionWon, uint256 accruedGasRebate) {
            console.log("accruedGasRebate",accruedGasRebate);
            auctionWon = _auctionWon;
            // Gas Refund to sender only if execution is successful
            _executeGasRefund(gasMarker, accruedGasRebate, userOp.call.from);

        } catch {
            // TODO: This portion needs more nuanced logic to prevent the replay of failed solver txs
            if (dConfig.callConfig.allowsReuseUserOps()) {
                revert("ERR-F07 RevertToReuse");
            }
        }

        // Release the lock
        _releaseEscrowLock();

        console.log("total gas used", gasMarker - gasleft());
    }

    function execute(
        DAppConfig calldata dConfig,
        UserCall calldata uCall,
        SolverOperation[] calldata solverOps,
        address executionEnvironment,
        bytes32 callChainHash
    ) external payable returns (bool auctionWon, uint256 accruedGasRebate) {
        {
        // This is a self.call made externally so that it can be used with try/catch
        require(msg.sender == address(this), "ERR-F06 InvalidAccess");
        
        // verify the call sequence
        require(callChainHash == CallVerification.getCallChainHash(dConfig, uCall, solverOps), "ERR-F07 InvalidSequence");
        }
        // Begin execution
        (auctionWon, accruedGasRebate) = _execute(dConfig, uCall, solverOps, executionEnvironment);
    }

    function _execute(
        DAppConfig calldata dConfig,
        UserCall calldata uCall,
        SolverOperation[] calldata solverOps,
        address executionEnvironment
    ) internal returns (bool auctionWon, uint256 accruedGasRebate) {
        // Build the CallChainProof.  The penultimate hash will be used
        // to verify against the hash supplied by DAppControl
       
        bytes32 userOpHash = uCall.getUserOperationHash();

        uint32 callConfig = CallBits.buildCallConfig(uCall.control);

        // Initialize the locks
        EscrowKey memory key = _buildEscrowLock(dConfig, executionEnvironment, uint8(solverOps.length));

        bytes memory preOpsReturnData;
        if (dConfig.callConfig.needsPreOpsCall()) {
            key = key.holdPreOpsLock(dConfig.to);
            preOpsReturnData = _executePreOpsCall(uCall, executionEnvironment, key.pack());
        }

        key = key.holdUserLock(uCall.to);
        bytes memory userReturnData = _executeUserOperation(uCall, executionEnvironment, key.pack());

        bytes memory returnData;
        if (CallBits.needsPreOpsReturnData(callConfig)) {
            returnData = preOpsReturnData;
        }
        if (CallBits.needsUserReturnData(callConfig)) {
            returnData = bytes.concat(returnData, userReturnData);
        }

        for (; key.callIndex < key.callMax - 1;) {

            // Only execute solver meta tx if userOpHash matches 
            if (!auctionWon && userOpHash == solverOps[key.callIndex-2].call.userOpHash) {
                (auctionWon, key) = _solverExecutionIteration(
                        dConfig, solverOps[key.callIndex-2], returnData, auctionWon, executionEnvironment, key
                    );
            }

            unchecked {
                ++key.callIndex;
            }
        }

        // If no solver was successful, manually transition the lock
        if (!auctionWon) {
            if (dConfig.callConfig.needsSolverPostCall()) {
                revert UserNotFulfilled();
            }
            key = key.setAllSolversFailed();
        }

        if (dConfig.callConfig.needsPostOpsCall()) {
            key = key.holdVerificationLock(address(this));
            _executePostOpsCall(returnData, executionEnvironment, key.pack());
        }
        return (auctionWon, uint256(key.gasRefund));
    }

    function _solverExecutionIteration(
        DAppConfig calldata dConfig,
        SolverOperation calldata solverOp,
        bytes memory returnData,
        bool auctionWon,
        address executionEnvironment,
        EscrowKey memory key
    ) internal returns (bool, EscrowKey memory) {
        (auctionWon, key) = _executeSolverOperation(solverOp, returnData, executionEnvironment, key);
        if (auctionWon) {
            _allocateValue(dConfig, solverOp.bids, returnData, executionEnvironment, key.pack());
            key = key.allocationComplete();
        }
        return (auctionWon, key);
    }

<<<<<<< HEAD
    function testUserCall(UserMetaTx calldata userMetaTx) public returns (bool) {
        address control = userMetaTx.control;
        uint16 callConfig = CallBits.buildCallConfig(control);

        ProtocolCall memory protocolCall = ProtocolCall(userMetaTx.control, callConfig);

        /*
        // COMMENTED OUT FOR TESTS
        bool success;
        bytes memory data = abi.encodeWithSelector(
            this.testUserCallWrapper.selector, 
            protocolCall,
            userMetaTx
        );

        (success, data) = address(this).call{value: userMetaTx.value}(data);
        if (success) {
            revert UserUnexpectedSuccess();
        }

        bytes4 errorSwitch = bytes4(data);
        if (errorSwitch == UserSimulationSucceeded.selector) {
            return true;
        } else {
=======
    function testUserOperation(UserCall calldata uCall) external view returns (bool) {
        address control = uCall.control;
        uint32 callConfig = CallBits.buildCallConfig(control);
        return _testUserOperation(uCall, control, callConfig);
    }

    function testUserOperation(UserOperation calldata userOp) external view returns (bool) {
        if (userOp.to != address(this)) {return false;}
        address control = userOp.call.control;
        uint32 callConfig = CallBits.buildCallConfig(control);

        DAppConfig memory dConfig = DAppConfig(userOp.call.control, callConfig);

        return _validateUser(dConfig, userOp) && _testUserOperation(userOp.call, control, callConfig);
    }

    function _testUserOperation(UserCall calldata uCall, address control, uint32 callConfig) internal view returns (bool) {
        if (callConfig == 0) {
>>>>>>> 683d98e4
            return false;
        }
        */
        try this.testUserCallWrapper(protocolCall, userMetaTx) {
            revert UserUnexpectedSuccess();
        
        } catch (bytes memory data) {
            bytes4 errorSwitch = bytes4(data);
            if (errorSwitch == UserSimulationSucceeded.selector) {
                return true;
            } else {
                return false;
            }
        }
    }

    function testUserCall(UserCall calldata userCall) external returns (bool) {
        if (userCall.to != address(this)) {return false;}
        return testUserCall(userCall.metaTx);
    }

    function testUserCallWrapper(ProtocolCall calldata protocolCall, UserMetaTx calldata userMetaTx) external {
        require(msg.sender == address(this), "ERR-SIM001 MustCallSelf");

        if (protocolCall.callConfig == 0) {
            revert UserSimulationFailed();
        }

        address executionEnvironment = _getExecutionEnvironmentCustom(
<<<<<<< HEAD
            userMetaTx.from, protocolCall.to.codehash, protocolCall.to, protocolCall.callConfig);
=======
            uCall.from, control.codehash, control, callConfig);
>>>>>>> 683d98e4

        _initializeEscrowLock(executionEnvironment);

        if (executionEnvironment.codehash == bytes32(0) || protocolCall.to.codehash == bytes32(0)) {
            revert UserSimulationFailed();
        } 
<<<<<<< HEAD

        // Initialize the locks
        EscrowKey memory key = _buildEscrowLock(protocolCall, executionEnvironment, uint8(2));

        bytes memory stagingReturnData;
        if (protocolCall.callConfig.needsStagingCall()) {
            key = key.holdStagingLock(protocolCall.to);
            stagingReturnData = _executeStagingCall(userMetaTx, executionEnvironment, key.pack());
        }

        key = key.holdUserLock(userMetaTx.to);
        _executeUserCall(userMetaTx, executionEnvironment, key.pack());
        
        revert UserSimulationSucceeded();
=======
        return IExecutionEnvironment(executionEnvironment).validateUserOperation(uCall);
>>>>>>> 683d98e4
    }

    function metacallSimulation(
        DAppConfig calldata dConfig,
        UserOperation calldata userOp,
        SolverOperation[] calldata solverOps,
        Verification calldata verification
    ) external payable {
        if (!metacall(dConfig, userOp, solverOps, verification)) {
            revert NoAuctionWinner();
        }
        revert SimulationPassed();
    }

    function testSolverCalls(
        DAppConfig calldata dConfig,
        UserOperation calldata userOp,
        SolverOperation[] calldata solverOps,
        Verification calldata verification
    ) external payable returns (bool auctionWon) {
        if (solverOps.length == 0) {
            return false;
        }

        try this.metacallSimulation{value: msg.value}(dConfig, userOp, solverOps, verification) {}
        catch (bytes memory revertData) {
            bytes4 errorSwitch = bytes4(revertData);
            if (errorSwitch == UserNotFulfilled.selector || errorSwitch == NoAuctionWinner.selector) {
                auctionWon = false;
            } else {
                auctionWon = true;
            }
        }
    }
}<|MERGE_RESOLUTION|>--- conflicted
+++ resolved
@@ -4,7 +4,7 @@
 import {IExecutionEnvironment} from "../interfaces/IExecutionEnvironment.sol";
 
 import {Factory} from "./Factory.sol";
-import {UserSimulationFailed, UserUnexpectedSuccess, UserSimulationSucceeded} from "./Emissions.sol";
+import {UserSimulationFailed, UserUnexpectedSuccess, UserSimulationSucceeded} from "../types/Emissions.sol";
 
 import {FastLaneErrorsEvents} from "../types/Emissions.sol";
 
@@ -194,23 +194,21 @@
         return (auctionWon, key);
     }
 
-<<<<<<< HEAD
-    function testUserCall(UserMetaTx calldata userMetaTx) public returns (bool) {
-        address control = userMetaTx.control;
-        uint16 callConfig = CallBits.buildCallConfig(control);
-
-        ProtocolCall memory protocolCall = ProtocolCall(userMetaTx.control, callConfig);
+    function testUserOperation(UserCall calldata uCall) public returns (bool) {
+        uint32 callConfig = CallBits.buildCallConfig(uCall.control);
+
+        DAppConfig memory dConfig = DAppConfig(uCall.control, callConfig);
 
         /*
         // COMMENTED OUT FOR TESTS
         bool success;
         bytes memory data = abi.encodeWithSelector(
-            this.testUserCallWrapper.selector, 
-            protocolCall,
-            userMetaTx
+            this.testUserOperationWrapper.selector, 
+            dConfig,
+            uCall
         );
 
-        (success, data) = address(this).call{value: userMetaTx.value}(data);
+        (success, data) = address(this).call{value: uCall.value}(data);
         if (success) {
             revert UserUnexpectedSuccess();
         }
@@ -219,30 +217,10 @@
         if (errorSwitch == UserSimulationSucceeded.selector) {
             return true;
         } else {
-=======
-    function testUserOperation(UserCall calldata uCall) external view returns (bool) {
-        address control = uCall.control;
-        uint32 callConfig = CallBits.buildCallConfig(control);
-        return _testUserOperation(uCall, control, callConfig);
-    }
-
-    function testUserOperation(UserOperation calldata userOp) external view returns (bool) {
-        if (userOp.to != address(this)) {return false;}
-        address control = userOp.call.control;
-        uint32 callConfig = CallBits.buildCallConfig(control);
-
-        DAppConfig memory dConfig = DAppConfig(userOp.call.control, callConfig);
-
-        return _validateUser(dConfig, userOp) && _testUserOperation(userOp.call, control, callConfig);
-    }
-
-    function _testUserOperation(UserCall calldata uCall, address control, uint32 callConfig) internal view returns (bool) {
-        if (callConfig == 0) {
->>>>>>> 683d98e4
             return false;
         }
         */
-        try this.testUserCallWrapper(protocolCall, userMetaTx) {
+        try this.testUserOperationWrapper(dConfig, uCall) {
             revert UserUnexpectedSuccess();
         
         } catch (bytes memory data) {
@@ -255,48 +233,40 @@
         }
     }
 
-    function testUserCall(UserCall calldata userCall) external returns (bool) {
-        if (userCall.to != address(this)) {return false;}
-        return testUserCall(userCall.metaTx);
-    }
-
-    function testUserCallWrapper(ProtocolCall calldata protocolCall, UserMetaTx calldata userMetaTx) external {
+    function testUserOperation(UserOperation calldata userOp) external returns (bool) {
+        if (userOp.to != address(this)) {return false;}
+        return testUserOperation(userOp.call);
+    }
+
+    function testUserOperationWrapper(DAppConfig calldata dConfig, UserCall calldata uCall) external {
         require(msg.sender == address(this), "ERR-SIM001 MustCallSelf");
 
-        if (protocolCall.callConfig == 0) {
+        if (dConfig.callConfig == 0) {
             revert UserSimulationFailed();
         }
 
         address executionEnvironment = _getExecutionEnvironmentCustom(
-<<<<<<< HEAD
-            userMetaTx.from, protocolCall.to.codehash, protocolCall.to, protocolCall.callConfig);
-=======
-            uCall.from, control.codehash, control, callConfig);
->>>>>>> 683d98e4
+            uCall.from, dConfig.to.codehash, dConfig.to, dConfig.callConfig);
 
         _initializeEscrowLock(executionEnvironment);
 
-        if (executionEnvironment.codehash == bytes32(0) || protocolCall.to.codehash == bytes32(0)) {
+        if (executionEnvironment.codehash == bytes32(0) || dConfig.to.codehash == bytes32(0)) {
             revert UserSimulationFailed();
         } 
-<<<<<<< HEAD
 
         // Initialize the locks
-        EscrowKey memory key = _buildEscrowLock(protocolCall, executionEnvironment, uint8(2));
+        EscrowKey memory key = _buildEscrowLock(dConfig, executionEnvironment, uint8(2));
 
         bytes memory stagingReturnData;
-        if (protocolCall.callConfig.needsStagingCall()) {
-            key = key.holdStagingLock(protocolCall.to);
-            stagingReturnData = _executeStagingCall(userMetaTx, executionEnvironment, key.pack());
-        }
-
-        key = key.holdUserLock(userMetaTx.to);
-        _executeUserCall(userMetaTx, executionEnvironment, key.pack());
+        if (dConfig.callConfig.needsPreOpsCall()) {
+            key = key.holdPreOpsLock(dConfig.to);
+            stagingReturnData = _executePreOpsCall(uCall, executionEnvironment, key.pack());
+        }
+
+        key = key.holdUserLock(uCall.to);
+        _executeUserOperation(uCall, executionEnvironment, key.pack());
         
         revert UserSimulationSucceeded();
-=======
-        return IExecutionEnvironment(executionEnvironment).validateUserOperation(uCall);
->>>>>>> 683d98e4
     }
 
     function metacallSimulation(
