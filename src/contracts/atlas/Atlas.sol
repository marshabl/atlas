--- conflicted
+++ resolved
@@ -5,7 +5,7 @@
 
 import {Factory} from "./Factory.sol";
 
-import {FastLaneErrorsEvents} from "./Emissions.sol";
+import {FastLaneErrorsEvents} from "../types/Emissions.sol";
 
 import "../types/CallTypes.sol";
 import "../types/LockTypes.sol";
@@ -77,13 +77,8 @@
         // Initialize the lock
         _initializeEscrowLock(executionEnvironment);
 
-<<<<<<< HEAD
-        try this.execute{value: msg.value}(protocolCall, userCall.metaTx, searcherCalls, executionEnvironment, verification.proof.callChainHash) 
+        try this.execute{value: msg.value}(dConfig, userOp.call, solverOps, executionEnvironment, verification.proof.callChainHash) 
             returns (bool _auctionWon, uint256 accruedGasRebate) {
-=======
-        try this.execute{value: msg.value}(dConfig, userOp.call, solverOps, executionEnvironment, verification.proof.callChainHash) 
-            returns (uint256 accruedGasRebate) {
->>>>>>> a934f982
             console.log("accruedGasRebate",accruedGasRebate);
             auctionWon = _auctionWon;
             // Gas Refund to sender only if execution is successful
@@ -117,11 +112,7 @@
         require(callChainHash == CallVerification.getCallChainHash(dConfig, uCall, solverOps), "ERR-F07 InvalidSequence");
         }
         // Begin execution
-<<<<<<< HEAD
-        (auctionWon, accruedGasRebate) = _execute(protocolCall, userMetaTx, searcherCalls, executionEnvironment);
-=======
-        accruedGasRebate = _execute(dConfig, uCall, solverOps, executionEnvironment);
->>>>>>> a934f982
+        (auctionWon, accruedGasRebate) = _execute(dConfig, uCall, solverOps, executionEnvironment);
     }
 
     function _execute(
@@ -173,13 +164,8 @@
 
         // If no solver was successful, manually transition the lock
         if (!auctionWon) {
-<<<<<<< HEAD
-            if (protocolCall.callConfig.needsSearcherPostCall()) {
+            if (dConfig.callConfig.needsSolverPostCall()) {
                 revert UserNotFulfilled();
-=======
-            if (dConfig.callConfig.needsSolverPostCall()) {
-                revert("ERR-F08 UserNotFulfilled");
->>>>>>> a934f982
             }
             key = key.setAllSolversFailed();
         }
@@ -238,28 +224,28 @@
     }
 
     function metacallSimulation(
-        ProtocolCall calldata protocolCall,
-        UserCall calldata userCall,
-        SearcherCall[] calldata searcherCalls,
+        DAppConfig calldata dConfig,
+        UserOperation calldata userOp,
+        SolverOperation[] calldata solverOps,
         Verification calldata verification
     ) external payable {
-        if (!metacall(protocolCall, userCall, searcherCalls, verification)) {
+        if (!metacall(dConfig, userOp, solverOps, verification)) {
             revert NoAuctionWinner();
         }
         revert SimulationPassed();
     }
 
-    function testSearcherCalls(
-        ProtocolCall calldata protocolCall,
-        UserCall calldata userCall,
-        SearcherCall[] calldata searcherCalls,
+    function testSolverCalls(
+        DAppConfig calldata dConfig,
+        UserOperation calldata userOp,
+        SolverOperation[] calldata solverOps,
         Verification calldata verification
     ) external payable returns (bool auctionWon) {
-        if (searcherCalls.length == 0) {
-            return false;
-        }
-
-        try this.metacallSimulation{value: msg.value}(protocolCall, userCall, searcherCalls, verification) {}
+        if (solverOps.length == 0) {
+            return false;
+        }
+
+        try this.metacallSimulation{value: msg.value}(dConfig, userOp, solverOps, verification) {}
         catch (bytes memory revertData) {
             bytes4 errorSwitch = bytes4(revertData);
             if (errorSwitch == UserNotFulfilled.selector || errorSwitch == NoAuctionWinner.selector) {
