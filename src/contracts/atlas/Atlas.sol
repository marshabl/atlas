//SPDX-License-Identifier: BUSL-1.1
pragma solidity 0.8.21;

import { IExecutionEnvironment } from "../interfaces/IExecutionEnvironment.sol";
import { IDAppControl } from "../interfaces/IDAppControl.sol";
import { IAtlasVerification } from "../interfaces/IAtlasVerification.sol";

import { Escrow } from "./Escrow.sol";
import { Factory } from "./Factory.sol";

import { UserSimulationFailed, UserUnexpectedSuccess, UserSimulationSucceeded } from "../types/Emissions.sol";

import { FastLaneErrorsEvents } from "../types/Emissions.sol";

import "../types/SolverCallTypes.sol";
import "../types/UserCallTypes.sol";
import "../types/LockTypes.sol";
import "../types/DAppApprovalTypes.sol";
import "../types/ValidCallsTypes.sol";

import { CALLDATA_LENGTH_PREMIUM } from "../types/EscrowTypes.sol";

import { CallBits } from "../libraries/CallBits.sol";
import { SafetyBits } from "../libraries/SafetyBits.sol";

import "forge-std/Test.sol";

contract Atlas is Escrow, Factory {
    using CallBits for uint32;
    using SafetyBits for EscrowKey;

    constructor(
        uint256 _escrowDuration,
        address _verification,
        address _simulator
    )
        Escrow(_escrowDuration, _verification, _simulator)
    { }

    function metacall( // <- Entrypoint Function
        UserOperation calldata userOp, // set by user
        SolverOperation[] memory solverOps, // supplied by FastLane via frontend integration
        DAppOperation calldata dAppOp // supplied by front end after it sees the other data
    )
        external
        payable
        returns (bool auctionWon)
    {
        uint256 gasMarker = gasleft(); // + 21_000 + (msg.data.length * CALLDATA_LENGTH_PREMIUM);

        // Get or create the execution environment
        address executionEnvironment;
        DAppConfig memory dConfig;
        (executionEnvironment, dConfig) = _getOrCreateExecutionEnvironment(userOp);

        // Gracefully return if not valid. This allows signature data to be stored, which helps prevent
        // replay attacks.
        // NOTE: Currently reverting instead of graceful return to help w/ testing.
        ValidCallsResult validCallsResult;
        (solverOps, validCallsResult) = IAtlasVerification(VERIFICATION).validCalls(
            dConfig, userOp, solverOps, dAppOp, msg.value, msg.sender, msg.sender == SIMULATOR
        );
        if (validCallsResult != ValidCallsResult.Valid) {
            if (msg.sender == SIMULATOR) revert VerificationSimFail();
            else revert ValidCalls(validCallsResult);
        }

        // Initialize the lock
        _initializeEscrowLock(executionEnvironment, gasMarker, userOp.value);

        try this.execute{ value: msg.value }(dConfig, userOp, solverOps, executionEnvironment, msg.sender) returns (
            bool _auctionWon, uint256 winningSolverIndex
        ) {
            auctionWon = _auctionWon;
            // Gas Refund to sender only if execution is successful
            _settle({ winningSolver: auctionWon ? solverOps[winningSolverIndex].from : msg.sender, bundler: msg.sender });
        } catch (bytes memory revertData) {
            // Bubble up some specific errors
            _handleErrors(bytes4(revertData), dConfig.callConfig);
        }

        // Release the lock
        _releaseEscrowLock();

        console.log("total gas used", gasMarker - gasleft());
    }

    function execute(
        DAppConfig calldata dConfig,
        UserOperation calldata userOp,
        SolverOperation[] calldata solverOps,
        address executionEnvironment,
        address bundler
    )
        external
        payable
        returns (bool auctionWon, uint256 winningSearcherIndex)
    {
        // This is a self.call made externally so that it can be used with try/catch
        if (msg.sender != address(this)) revert InvalidAccess();

        // Build the memory lock
        EscrowKey memory key =
            _buildEscrowLock(dConfig, executionEnvironment, uint8(solverOps.length), bundler == SIMULATOR);

        // Begin execution
        (auctionWon, winningSearcherIndex) = _execute(dConfig, userOp, solverOps, executionEnvironment, key);
    }

    function _execute(
        DAppConfig calldata dConfig,
        UserOperation calldata userOp,
        SolverOperation[] calldata solverOps,
        address executionEnvironment,
        EscrowKey memory key
    )
        internal
        returns (bool auctionWon, uint256 winningSearcherIndex)
    {
        // Build the CallChainProof.  The penultimate hash will be used
        // to verify against the hash supplied by DAppControl

        bool callSuccessful;

        bytes memory returnData;

        if (dConfig.callConfig.needsPreOpsCall()) {
            key = key.holdPreOpsLock(dConfig.to);
            (callSuccessful, returnData) = _executePreOpsCall(userOp, executionEnvironment, key.pack());
            if (!callSuccessful) {
                if (key.isSimulation) revert PreOpsSimFail();
                else revert PreOpsFail();
            }
        }

        key = key.holdUserLock(userOp.dapp);

        bytes memory userReturnData;
        (callSuccessful, userReturnData) = _executeUserOperation(userOp, executionEnvironment, key.pack());
        if (!callSuccessful) {
            if (key.isSimulation) revert UserOpSimFail();
            else revert UserOpFail();
        }

        if (CallBits.needsPreOpsReturnData(dConfig.callConfig)) {
            //returnData = returnData;
            if (CallBits.needsUserReturnData(dConfig.callConfig)) {
                returnData = bytes.concat(returnData, userReturnData);
            }
        } else if (CallBits.needsUserReturnData(dConfig.callConfig)) {
            returnData = userReturnData;
        }

        for (; winningSearcherIndex < solverOps.length;) {
<<<<<<< HEAD
            // Only execute solver meta tx if userOpHash matches
            if (!auctionWon && solverOps[winningSearcherIndex].from != address(0)) {
                (auctionWon, key) = _solverExecutionIteration(
                    dConfig, solverOps[winningSearcherIndex], returnData, auctionWon, executionEnvironment, key
                );
                if (auctionWon) break;
            }
=======
            // valid solverOps are packed from left of array - break at first invalid solverOp
            if (solverOps[winningSearcherIndex].from == address(0)) break;

            (auctionWon, key) = _solverExecutionIteration(
                dConfig, solverOps[winningSearcherIndex], returnData, auctionWon, executionEnvironment, bundler, key
            );
            if (auctionWon) break;
>>>>>>> 5a69c3e6

            unchecked {
                ++winningSearcherIndex;
            }
        }

        // If no solver was successful, manually transition the lock
        if (!auctionWon) {
            if (key.isSimulation) revert SolverSimFail();
            if (dConfig.callConfig.needsFulfillment()) {
                revert UserNotFulfilled(); // revert("ERR-E003 SolverFulfillmentFailure");
            }
            key = key.setAllSolversFailed();
        }

        if (dConfig.callConfig.needsPostOpsCall()) {
            key = key.holdDAppOperationLock(address(this));
            callSuccessful = _executePostOpsCall(returnData, executionEnvironment, key.pack());
            if (!callSuccessful) {
                if (key.isSimulation) revert PostOpsSimFail();
                else revert PostOpsFail();
            }
        }
        return (auctionWon, winningSearcherIndex);
    }

    function _solverExecutionIteration(
        DAppConfig calldata dConfig,
        SolverOperation calldata solverOp,
        bytes memory dAppReturnData,
        bool auctionWon,
        address executionEnvironment,
        EscrowKey memory key
    )
        internal
        returns (bool, EscrowKey memory)
    {
        (auctionWon, key) = _executeSolverOperation(solverOp, dAppReturnData, executionEnvironment, key);
        unchecked {
            ++key.callIndex;
        }

        if (auctionWon) {
            _allocateValue(dConfig, solverOp.bidAmount, dAppReturnData, executionEnvironment, key.pack());
            key = key.allocationComplete();
        }
        return (auctionWon, key);
    }

    function _handleErrors(bytes4 errorSwitch, uint32 callConfig) internal view {
        if (msg.sender == SIMULATOR) {
            // Simulation
            if (errorSwitch == PreOpsSimFail.selector) {
                revert PreOpsSimFail();
            } else if (errorSwitch == UserOpSimFail.selector) {
                revert UserOpSimFail();
            } else if (errorSwitch == SolverSimFail.selector) {
                revert SolverSimFail();
            } else if (errorSwitch == PostOpsSimFail.selector) {
                revert PostOpsSimFail();
            }
        }
        if (errorSwitch == UserNotFulfilled.selector) {
            revert UserNotFulfilled();
        }
        if (callConfig.allowsReuseUserOps()) {
            revert RevertToReuse();
        }
    }

    function _verifyCallerIsExecutionEnv(address user, address controller, uint32 callConfig) internal view override {
        if (msg.sender != _getExecutionEnvironmentCustom(user, controller.codehash, controller, callConfig)) {
            revert EnvironmentMismatch();
        }
    }
}<|MERGE_RESOLUTION|>--- conflicted
+++ resolved
@@ -152,15 +152,6 @@
         }
 
         for (; winningSearcherIndex < solverOps.length;) {
-<<<<<<< HEAD
-            // Only execute solver meta tx if userOpHash matches
-            if (!auctionWon && solverOps[winningSearcherIndex].from != address(0)) {
-                (auctionWon, key) = _solverExecutionIteration(
-                    dConfig, solverOps[winningSearcherIndex], returnData, auctionWon, executionEnvironment, key
-                );
-                if (auctionWon) break;
-            }
-=======
             // valid solverOps are packed from left of array - break at first invalid solverOp
             if (solverOps[winningSearcherIndex].from == address(0)) break;
 
@@ -168,7 +159,6 @@
                 dConfig, solverOps[winningSearcherIndex], returnData, auctionWon, executionEnvironment, bundler, key
             );
             if (auctionWon) break;
->>>>>>> 5a69c3e6
 
             unchecked {
                 ++winningSearcherIndex;
