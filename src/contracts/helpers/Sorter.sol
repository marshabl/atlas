--- conflicted
+++ resolved
@@ -42,12 +42,7 @@
         uint256[] memory sorted = _sort(sortingData, count, invalid);
 
         count -= invalid;
-<<<<<<< HEAD
-=======
         SolverOperation[] memory solverOpsSorted = new SolverOperation[](count);
-
-        uint256 i = 0;
->>>>>>> 904b77f6
 
         for (uint256 i = 0; i < count; ++i) {
             solverOpsSorted[i] = solverOps[sorted[i]];
