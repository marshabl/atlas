//SPDX-License-Identifier: BUSL-1.1
pragma solidity 0.8.25;

// Base Imports
import { SafeTransferLib } from "solady/utils/SafeTransferLib.sol";
import { IERC20 } from "openzeppelin-contracts/contracts/token/ERC20/IERC20.sol";

// Atlas Imports
import { DAppControl } from "src/contracts/dapp/DAppControl.sol";
import { DAppOperation } from "src/contracts/types/DAppOperation.sol";
import { CallConfig } from "src/contracts/types/ConfigTypes.sol";
import "src/contracts/types/UserOperation.sol";
import "src/contracts/types/SolverOperation.sol";
import "src/contracts/types/LockTypes.sol";

// Interface Import
import { IAtlasVerification } from "src/contracts/interfaces/IAtlasVerification.sol";
import { IExecutionEnvironment } from "src/contracts/interfaces/IExecutionEnvironment.sol";
import { IAtlas } from "src/contracts/interfaces/IAtlas.sol";

import { BaselineSwapper } from "src/contracts/examples/fastlane-online/BaselineSwapper.sol";
import { FastLaneOnlineControl } from "src/contracts/examples/fastlane-online/FastLaneControl.sol";
import { FastLaneOnlineInner } from "src/contracts/examples/fastlane-online/FastLaneOnlineInner.sol";
import { SolverGateway } from "src/contracts/examples/fastlane-online/SolverGateway.sol";

import { SwapIntent, BaselineCall } from "src/contracts/examples/fastlane-online/FastLaneTypes.sol";

interface IGeneralizedBackrunProxy {
    function getUser() external view returns (address);
}

interface IBaselineSwapper {
    function baselineSwap(
        SwapIntent calldata swapIntent,
        BaselineCall calldata baselineCall,
        address swapper
    )
        external;
}

contract FastLaneOnlineOuter is SolverGateway {
    constructor(address _atlas) SolverGateway(_atlas) { }

    //////////////////////////////////////////////
    // THIS IS WHAT THE USER INTERACTS THROUGH.
    //////////////////////////////////////////////
    function fastOnlineSwap(
        SwapIntent calldata swapIntent,
        BaselineCall calldata baselineCall,
        uint256 deadline,
        uint256 gas,
        uint256 maxFeePerGas,
        bytes32 userOpHash
    )
        external
        withUserLock
        onlyAsControl
    {
        // Get the UserOperation
        UserOperation memory _userOp =
            _getUserOperation(msg.sender, swapIntent, baselineCall, deadline, gas, maxFeePerGas);

        // Validate the parameters
        require(
            userOpHash == IAtlasVerification(ATLAS_VERIFICATION).getUserOperationHash(_userOp),
            "ERR - USER HASH MISMATCH"
        );
        _validateSwap(swapIntent, deadline, gas, maxFeePerGas);

<<<<<<< HEAD
        // Track the gas token balance to repay the swapper with
        uint256 _gasRefundTracker = address(this).balance;
=======
        // Now that we have the standardized userOpHash we can update the userOp's gas limit
        _userOp.gas = METACALL_GAS_BUFFER;

        // Transfer the user's sell tokens to here and then approve Atlas for that amount.
        SafeTransferLib.safeTransferFrom(
            swapIntent.tokenUserSells, msg.sender, address(this), swapIntent.amountUserSells
        );
        SafeTransferLib.safeApprove(swapIntent.tokenUserSells, ATLAS, swapIntent.amountUserSells);
>>>>>>> f076c8ed

        // Get any SolverOperations
        (SolverOperation[] memory _solverOps, uint256 _cumulativeGasReserved) = _getSolverOps(userOpHash);

        // Execute if we have price improvement potential from Solvers.
        bool _success = _solverOps.length > 0;
        if (_success) {
            // Transfer the user's sell tokens to here for Atlas to use
            SafeTransferLib.safeTransferFrom(
                swapIntent.tokenUserSells, msg.sender, address(this), swapIntent.amountUserSells
            );

            // Approve Atlas for that amount (Permit69)
            SafeTransferLib.safeApprove(swapIntent.tokenUserSells, ATLAS, swapIntent.amountUserSells);

            // Build DAppOp
            DAppOperation memory _dAppOp = _getDAppOp(userOpHash, deadline);

            // Encode and Metacall
            bytes memory _data = abi.encodeCall(IAtlas.metacall, (_userOp, _solverOps, _dAppOp));

            (_success, _data) = ATLAS.call(_data);
            // NOTE: Do not revert if the Atlas call failed.

            // Undo the token approval
            SafeTransferLib.safeApprove(swapIntent.tokenUserSells, ATLAS, 0);

            // If metacall was successful, transfer any leftover sell tokens to the User.
            // NOTE: The transfer of the bought token is already handled inside either the Atlas call or the baseline
            // call
            uint256 _sellTokenBalance = _getERC20Balance(swapIntent.tokenUserSells);
            if (_success) {
                if (_sellTokenBalance > 0) {
                    SafeTransferLib.safeTransfer(swapIntent.tokenUserSells, msg.sender, _sellTokenBalance);
                }

                // If metacall wasn't successful, transfer the sell tokens to the BaselineSwapper
            } else {
                SafeTransferLib.safeTransfer(swapIntent.tokenUserSells, BASELINE_SWAPPER, _sellTokenBalance);
            }

            // If there were no solvers, bypass the metacall
        } else {
            // Transfer tokens straight from the swapper to the BaselineSwapper contract
            SafeTransferLib.safeTransferFrom(
                swapIntent.tokenUserSells, msg.sender, BASELINE_SWAPPER, swapIntent.amountUserSells
            );
        }

<<<<<<< HEAD
        // If metacall failed or if it was never executed, do the baseline call from the Baseline contract
=======
        // Metacall
        (bool _success, bytes memory _data) = ATLAS.call{
            gas: _metacallGasLimit(_cumulativeGasReserved, gas, gasleft())
        }(abi.encodeCall(IAtlas.metacall, (_userOp, _solverOps, _dAppOp)));
>>>>>>> f076c8ed
        if (!_success) {
            bytes memory _data = abi.encodeCall(IBaselineSwapper.baselineSwap, (swapIntent, baselineCall, msg.sender));
            (_success, _data) = BASELINE_SWAPPER.call(_data);
            // Bubble up error on fail
            if (!_success) {
                assembly {
                    revert(add(_data, 32), mload(_data))
                }
            }
        }

        // Handle gas token balance reimbursement (reimbursement from Atlas and the congestion buy ins)
        // NOTE: We do not pay the congestion fees to the user
        _gasRefundTracker = _processCongestionRake(address(this).balance - _gasRefundTracker, userOpHash);

        // Transfer the appropriate gas tokens
        SafeTransferLib.safeTransferETH(msg.sender, _gasRefundTracker);
    }

    function _validateSwap(
        SwapIntent calldata swapIntent,
        uint256 deadline,
        uint256 gas,
        uint256 maxFeePerGas
    )
        internal
    {
        require(deadline >= block.number, "ERR - DEADLINE PASSED");
        require(maxFeePerGas >= tx.gasprice, "ERR - INVALID GASPRICE");
        require(gas > gasleft(), "ERR - TX GAS TOO HIGH");
        require(gas < gasleft() - 30_000, "ERR - TX GAS TOO LOW");
        require(gas > MAX_SOLVER_GAS * 2, "ERR - GAS LIMIT TOO LOW");
        require(swapIntent.tokenUserSells != address(0), "ERR - CANT SELL ZERO ADDRESS");
        require(swapIntent.tokenUserBuys != address(0), "ERR - CANT BUY ZERO ADDRESS");

        // Increment the user's local nonce
        unchecked {
            ++S_userNonces[msg.sender];
        }
    }

<<<<<<< HEAD
    function _baselineSwap(SwapIntent calldata swapIntent, BaselineCall calldata baselineCall) internal {
        (bool _success, bytes memory _data) =
            BASELINE_SWAPPER.call(abi.encodeCall(IBaselineSwapper.baselineSwap, (swapIntent, baselineCall, msg.sender)));
        // Bubble up error on fail
        if (!_success) {
            assembly {
                revert(add(_data, 32), mload(_data))
            }
        }
=======
    function _metacallGasLimit(
        uint256 cumulativeGasReserved,
        uint256 totalGas,
        uint256 gasLeft
    )
        internal
        pure
        returns (uint256 metacallGasLimit)
    {
        // Reduce any unnecessary gas to avoid Atlas's excessive gas bundler penalty
        cumulativeGasReserved += METACALL_GAS_BUFFER;
        metacallGasLimit = totalGas > gasLeft
            ? (gasLeft > cumulativeGasReserved ? cumulativeGasReserved : gasLeft)
            : (totalGas > cumulativeGasReserved ? cumulativeGasReserved : totalGas);
>>>>>>> f076c8ed
    }
}<|MERGE_RESOLUTION|>--- conflicted
+++ resolved
@@ -67,10 +67,9 @@
         );
         _validateSwap(swapIntent, deadline, gas, maxFeePerGas);
 
-<<<<<<< HEAD
         // Track the gas token balance to repay the swapper with
         uint256 _gasRefundTracker = address(this).balance;
-=======
+
         // Now that we have the standardized userOpHash we can update the userOp's gas limit
         _userOp.gas = METACALL_GAS_BUFFER;
 
@@ -79,7 +78,6 @@
             swapIntent.tokenUserSells, msg.sender, address(this), swapIntent.amountUserSells
         );
         SafeTransferLib.safeApprove(swapIntent.tokenUserSells, ATLAS, swapIntent.amountUserSells);
->>>>>>> f076c8ed
 
         // Get any SolverOperations
         (SolverOperation[] memory _solverOps, uint256 _cumulativeGasReserved) = _getSolverOps(userOpHash);
@@ -99,10 +97,11 @@
             DAppOperation memory _dAppOp = _getDAppOp(userOpHash, deadline);
 
             // Encode and Metacall
-            bytes memory _data = abi.encodeCall(IAtlas.metacall, (_userOp, _solverOps, _dAppOp));
+            // NOTE: Do not revert if the Atlas call failed.
 
-            (_success, _data) = ATLAS.call(_data);
-            // NOTE: Do not revert if the Atlas call failed.
+            (_success,) = ATLAS.call{ gas: _metacallGasLimit(_cumulativeGasReserved, gas, gasleft()) }(
+                abi.encodeCall(IAtlas.metacall, (_userOp, _solverOps, _dAppOp))
+            );
 
             // Undo the token approval
             SafeTransferLib.safeApprove(swapIntent.tokenUserSells, ATLAS, 0);
@@ -129,14 +128,7 @@
             );
         }
 
-<<<<<<< HEAD
         // If metacall failed or if it was never executed, do the baseline call from the Baseline contract
-=======
-        // Metacall
-        (bool _success, bytes memory _data) = ATLAS.call{
-            gas: _metacallGasLimit(_cumulativeGasReserved, gas, gasleft())
-        }(abi.encodeCall(IAtlas.metacall, (_userOp, _solverOps, _dAppOp)));
->>>>>>> f076c8ed
         if (!_success) {
             bytes memory _data = abi.encodeCall(IBaselineSwapper.baselineSwap, (swapIntent, baselineCall, msg.sender));
             (_success, _data) = BASELINE_SWAPPER.call(_data);
@@ -178,7 +170,6 @@
         }
     }
 
-<<<<<<< HEAD
     function _baselineSwap(SwapIntent calldata swapIntent, BaselineCall calldata baselineCall) internal {
         (bool _success, bytes memory _data) =
             BASELINE_SWAPPER.call(abi.encodeCall(IBaselineSwapper.baselineSwap, (swapIntent, baselineCall, msg.sender)));
@@ -188,7 +179,8 @@
                 revert(add(_data, 32), mload(_data))
             }
         }
-=======
+    }
+
     function _metacallGasLimit(
         uint256 cumulativeGasReserved,
         uint256 totalGas,
@@ -203,6 +195,5 @@
         metacallGasLimit = totalGas > gasLeft
             ? (gasLeft > cumulativeGasReserved ? cumulativeGasReserved : gasLeft)
             : (totalGas > cumulativeGasReserved ? cumulativeGasReserved : totalGas);
->>>>>>> f076c8ed
     }
 }