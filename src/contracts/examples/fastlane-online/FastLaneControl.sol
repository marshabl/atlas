--- conflicted
+++ resolved
@@ -74,38 +74,16 @@
 
         // NOTE: This module is unlike the generalized swap intent module - here, the solverOp.bidAmount includes
         // the min amount that the user expects.
-<<<<<<< HEAD
         // We revert early if the baseline swap returned more than the solver's bid.
-        require(solverOp.bidAmount >= _swapIntent.minAmountUserBuys, "FLOnlineControl: BidBelowReserve");
+        if (solverOp.bidAmount < _swapIntent.minAmountUserBuys) {
+            revert FLOnlineControl_PreSolver_BidBelowReserve();
+        }
 
         // Optimistically transfer the user's sell tokens to the solver.
         if (_swapIntent.tokenUserBuys == address(0)) {
             SafeTransferLib.safeTransferETH(solverOp.to, _swapIntent.amountUserSells);
         } else {
             SafeTransferLib.safeTransfer(_swapIntent.tokenUserSells, solverOp.to, _swapIntent.amountUserSells);
-=======
-        if (solverOp.bidAmount < _swapIntent.minAmountUserBuys) {
-            revert FLOnlineControl_PreSolver_BidBelowReserve();
-        }
-
-        // If not bidfinding, verify that the new ExPost bid is >= the actual bid
-        // NOTE: This allows bid improvement but blocks bid decrementing
-        // NOTE: Only do this after bidfinding so that solvers still pay for failure in both cost and reputation.
-        // TODO: Solvers can see the bids of other Solvers because the SolverOp maps have public getters.
-        // This needs to be fixed by customizing the getters so they don't work during the actual SolverOps.
-        if (!_bidFind()) {
-            bytes32 _solverOpHash = keccak256(abi.encode(solverOp));
-            (bool _success, bytes memory _data) =
-                CONTROL.staticcall(abi.encodeCall(ISolverGateway.getBidAmount, (_solverOpHash)));
-            if (!_success) {
-                revert FLOnlineControl_PreSolver_BidAmountFail();
-            }
-
-            uint256 _minBidAmount = abi.decode(_data, (uint256));
-            if (solverOp.bidAmount < _minBidAmount) {
-                revert FLOnlineControl_PreSolver_ExPostBelowAnte();
-            }
->>>>>>> 601b329e
         }
         return; // success
     }
