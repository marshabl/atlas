//SPDX-License-Identifier: BUSL-1.1
pragma solidity 0.8.25;

// Base Imports
import { SafeTransferLib } from "solady/utils/SafeTransferLib.sol";
import { IERC20 } from "openzeppelin-contracts/contracts/token/ERC20/IERC20.sol";

// Atlas Imports
import { DAppControl } from "src/contracts/dapp/DAppControl.sol";
import { CallConfig } from "src/contracts/types/ConfigTypes.sol";
import "src/contracts/types/UserOperation.sol";
import "src/contracts/types/SolverOperation.sol";
import "src/contracts/types/LockTypes.sol";

import { SwapIntent, BaselineCall } from "src/contracts/examples/fastlane-online/FastLaneTypes.sol";
import { FastLaneOnlineErrors } from "src/contracts/examples/fastlane-online/FastLaneOnlineErrors.sol";

<<<<<<< HEAD
contract FastLaneOnlineControl is DAppControl, FastLaneOnlineErrors {
=======
interface ISolverGateway {
    function getBidAmount(bytes32 solverOpHash) external view returns (uint256 bidAmount);
}

contract FastLaneOnlineControl is DAppControl {
>>>>>>> 66264e2e
    constructor(address _atlas)
        DAppControl(
            _atlas,
            msg.sender,
            CallConfig({
                userNoncesSequential: false,
                dappNoncesSequential: false,
                requirePreOps: false,
                trackPreOpsReturnData: false,
                trackUserReturnData: true,
                delegateUser: true,
                requirePreSolver: true,
                requirePostSolver: false,
<<<<<<< HEAD
                requirePostOps: true,
                zeroSolvers: true,
                reuseUserOp: true,
=======
                requirePostOps: false,
                zeroSolvers: false,
                reuseUserOp: false,
>>>>>>> 66264e2e
                userAuctioneer: true,
                solverAuctioneer: false,
                unknownAuctioneer: false,
                verifyCallChainHash: false,
                forwardReturnData: true,
                requireFulfillment: true,
                trustedOpHash: false,
                invertBidValue: false,
                exPostBids: true,
                allowAllocateValueFailure: false
            })
        )
    { }

    // ---------------------------------------------------- //
    //                     Atlas hooks                      //
    // ---------------------------------------------------- //

    /*
    * @notice This function is called before a solver operation executes
    * @dev This function is delegatecalled: msg.sender = Atlas, address(this) = ExecutionEnvironment
    * @dev It transfers the tokens that the user is selling to the solver
    * @param solverOp The SolverOperation that is about to execute
    * @return true if the transfer was successful, false otherwise
    */
    function _preSolverCall(SolverOperation calldata solverOp, bytes calldata returnData) internal override {
        (, SwapIntent memory _swapIntent,) = abi.decode(returnData, (address, SwapIntent, BaselineCall));

        // Make sure the token is correct
        if (solverOp.bidToken != _swapIntent.tokenUserBuys) {
            revert FLOnlineControl_PreSolver_BuyTokenMismatch();
        }
        if (solverOp.bidToken == _swapIntent.tokenUserSells) {
            revert FLOnlineControl_PreSolver_SellTokenMismatch();
        }

        // NOTE: This module is unlike the generalized swap intent module - here, the solverOp.bidAmount includes
        // the min amount that the user expects.
        if (solverOp.bidAmount < _swapIntent.minAmountUserBuys) {
            revert FLOnlineControl_PreSolver_BidBelowReserve();
        }

        // If not bidfinding, verify that the new ExPost bid is >= the actual bid
        // NOTE: This allows bid improvement but blocks bid decrementing
        // NOTE: Only do this after bidfinding so that solvers still pay for failure in both cost and reputation.
        // TODO: Solvers can see the bids of other Solvers because the SolverOp maps have public getters.
        // This needs to be fixed by customizing the getters so they don't work during the actual SolverOps.
        if (!_bidFind()) {
            bytes32 _solverOpHash = keccak256(abi.encode(solverOp));
            (bool _success, bytes memory _data) =
                CONTROL.staticcall(abi.encodeCall(ISolverGateway.getBidAmount, (_solverOpHash)));
            require(_success, "FLOnlineControl: BidAmountFail");

            uint256 _minBidAmount = abi.decode(_data, (uint256));
            require(solverOp.bidAmount >= _minBidAmount, "FLOnlineControl: ExPostBelowAnte");
        }

        // Optimistically transfer to the solver contract the tokens that the user is selling
        _transferUserERC20(_swapIntent.tokenUserSells, solverOp.solver, _swapIntent.amountUserSells);

        return; // success
    }

    /*
    * @notice This function is called after a solver has successfully paid their bid
    * @dev This function is delegatecalled: msg.sender = Atlas, address(this) = ExecutionEnvironment
    * @dev It transfers all the available bid tokens on the contract (instead of only the bid amount,
    *      to avoid leaving any dust on the contract)
    * @param bidToken The address of the token used for the winning solver operation's bid
    * @param _
    * @param _
    */
    function _allocateValueCall(address, uint256, bytes calldata returnData) internal override {
        (address _swapper, SwapIntent memory _swapIntent,) = abi.decode(returnData, (address, SwapIntent, BaselineCall));

        uint256 _buyTokenBalance = _getERC20Balance(_swapIntent.tokenUserBuys);

        SafeTransferLib.safeTransfer(_swapIntent.tokenUserBuys, _swapper, _buyTokenBalance);
    }

<<<<<<< HEAD
    /*
    * @notice This function is called after all solver operations and allocateValue have been executed
    * @dev This function is delegatecalled: msg.sender = Atlas, address(this) = ExecutionEnvironment
    * @dev It checks if a solver fulfilled the SwapIntent, and if not, attempts to use the baseline call to do so.
    * @param solved Boolean indicating whether a winning SolverOperation was executed successfully
    * @param returnData Data returned from the previous call phase
    */
    function _postOpsCall(bool solved, bytes calldata returnData) internal override {
        // Return early if a Solver already beat the reserve price
        if (solved) return;

        (address _swapper, SwapIntent memory _swapIntent, BaselineCall memory _baselineCall) =
            abi.decode(returnData, (address, SwapIntent, BaselineCall));

        // Revert early if the baseline call reverted or did not meet the min bid (no reason to run it twice on the same
        // state)
        if (!_baselineCall.success) revert();

        // Track the balance (count any previously-forwarded tokens)
        (bool _success, bytes memory _data) =
            _swapIntent.tokenUserBuys.staticcall(abi.encodeCall(IERC20.balanceOf, address(this)));
        if (!_success) {
            revert FLOnlineControl_PostOps_BalanceOfFailed1();
        }
        uint256 _startingBalance = abi.decode(_data, (uint256));

        // Optimistically transfer to this contract the tokens that the user is selling
        _transferUserERC20(_swapIntent.tokenUserSells, address(this), _swapIntent.amountUserSells);

        // Approve the router (NOTE that this approval happens inside the try/catch)
        SafeTransferLib.safeApprove(_swapIntent.tokenUserSells, _baselineCall.to, _swapIntent.amountUserSells);
        // Perform the Baseline Call
        (_success,) = _baselineCall.to.call(_baselineCall.data);
        if (!_success) {
            revert FLOnlineControl_PostOps_BaselineCallFailed();
        }

        // Track the balance delta
        (_success, _data) = _swapIntent.tokenUserBuys.staticcall(abi.encodeCall(IERC20.balanceOf, address(this)));
        if (!_success) {
            revert FLOnlineControl_PostOps_BalanceOfFailed2();
        }
        uint256 _endingBalance = abi.decode(_data, (uint256));

        // Make sure the min amount out was hit
        if (_endingBalance < _startingBalance + _swapIntent.minAmountUserBuys) {
            revert FLOnlineControl_PostOps_ReserveNotMet();
        }

        // Remove router approval
        SafeTransferLib.safeApprove(_swapIntent.tokenUserSells, _baselineCall.to, 0);

        // Transfer the tokens back to the original user
        SafeTransferLib.safeTransfer(_swapIntent.tokenUserBuys, _swapper, _endingBalance);

        return; // success
    }

=======
>>>>>>> 66264e2e
    // ---------------------------------------------------- //
    //                 Getters and helpers                  //
    // ---------------------------------------------------- //

    function getBidFormat(UserOperation calldata userOp) public pure override returns (address bidToken) {
        (, SwapIntent memory _swapIntent,) = abi.decode(userOp.data[4:], (address, SwapIntent, BaselineCall));
        bidToken = _swapIntent.tokenUserBuys;
    }

    function getBidValue(SolverOperation calldata solverOp) public pure override returns (uint256) {
        return solverOp.bidAmount;
    }

    function _getERC20Balance(address token) internal view returns (uint256 balance) {
        (bool _success, bytes memory _data) = token.staticcall(abi.encodeCall(IERC20.balanceOf, address(this)));
        require(_success, "OuterHelper: BalanceCheckFail");
        balance = abi.decode(_data, (uint256));
    }
}<|MERGE_RESOLUTION|>--- conflicted
+++ resolved
@@ -15,15 +15,11 @@
 import { SwapIntent, BaselineCall } from "src/contracts/examples/fastlane-online/FastLaneTypes.sol";
 import { FastLaneOnlineErrors } from "src/contracts/examples/fastlane-online/FastLaneOnlineErrors.sol";
 
-<<<<<<< HEAD
-contract FastLaneOnlineControl is DAppControl, FastLaneOnlineErrors {
-=======
 interface ISolverGateway {
     function getBidAmount(bytes32 solverOpHash) external view returns (uint256 bidAmount);
 }
 
-contract FastLaneOnlineControl is DAppControl {
->>>>>>> 66264e2e
+contract FastLaneOnlineControl is DAppControl, FastLaneOnlineErrors {
     constructor(address _atlas)
         DAppControl(
             _atlas,
@@ -37,15 +33,9 @@
                 delegateUser: true,
                 requirePreSolver: true,
                 requirePostSolver: false,
-<<<<<<< HEAD
-                requirePostOps: true,
-                zeroSolvers: true,
-                reuseUserOp: true,
-=======
                 requirePostOps: false,
                 zeroSolvers: false,
                 reuseUserOp: false,
->>>>>>> 66264e2e
                 userAuctioneer: true,
                 solverAuctioneer: false,
                 unknownAuctioneer: false,
@@ -126,67 +116,6 @@
         SafeTransferLib.safeTransfer(_swapIntent.tokenUserBuys, _swapper, _buyTokenBalance);
     }
 
-<<<<<<< HEAD
-    /*
-    * @notice This function is called after all solver operations and allocateValue have been executed
-    * @dev This function is delegatecalled: msg.sender = Atlas, address(this) = ExecutionEnvironment
-    * @dev It checks if a solver fulfilled the SwapIntent, and if not, attempts to use the baseline call to do so.
-    * @param solved Boolean indicating whether a winning SolverOperation was executed successfully
-    * @param returnData Data returned from the previous call phase
-    */
-    function _postOpsCall(bool solved, bytes calldata returnData) internal override {
-        // Return early if a Solver already beat the reserve price
-        if (solved) return;
-
-        (address _swapper, SwapIntent memory _swapIntent, BaselineCall memory _baselineCall) =
-            abi.decode(returnData, (address, SwapIntent, BaselineCall));
-
-        // Revert early if the baseline call reverted or did not meet the min bid (no reason to run it twice on the same
-        // state)
-        if (!_baselineCall.success) revert();
-
-        // Track the balance (count any previously-forwarded tokens)
-        (bool _success, bytes memory _data) =
-            _swapIntent.tokenUserBuys.staticcall(abi.encodeCall(IERC20.balanceOf, address(this)));
-        if (!_success) {
-            revert FLOnlineControl_PostOps_BalanceOfFailed1();
-        }
-        uint256 _startingBalance = abi.decode(_data, (uint256));
-
-        // Optimistically transfer to this contract the tokens that the user is selling
-        _transferUserERC20(_swapIntent.tokenUserSells, address(this), _swapIntent.amountUserSells);
-
-        // Approve the router (NOTE that this approval happens inside the try/catch)
-        SafeTransferLib.safeApprove(_swapIntent.tokenUserSells, _baselineCall.to, _swapIntent.amountUserSells);
-        // Perform the Baseline Call
-        (_success,) = _baselineCall.to.call(_baselineCall.data);
-        if (!_success) {
-            revert FLOnlineControl_PostOps_BaselineCallFailed();
-        }
-
-        // Track the balance delta
-        (_success, _data) = _swapIntent.tokenUserBuys.staticcall(abi.encodeCall(IERC20.balanceOf, address(this)));
-        if (!_success) {
-            revert FLOnlineControl_PostOps_BalanceOfFailed2();
-        }
-        uint256 _endingBalance = abi.decode(_data, (uint256));
-
-        // Make sure the min amount out was hit
-        if (_endingBalance < _startingBalance + _swapIntent.minAmountUserBuys) {
-            revert FLOnlineControl_PostOps_ReserveNotMet();
-        }
-
-        // Remove router approval
-        SafeTransferLib.safeApprove(_swapIntent.tokenUserSells, _baselineCall.to, 0);
-
-        // Transfer the tokens back to the original user
-        SafeTransferLib.safeTransfer(_swapIntent.tokenUserBuys, _swapper, _endingBalance);
-
-        return; // success
-    }
-
-=======
->>>>>>> 66264e2e
     // ---------------------------------------------------- //
     //                 Getters and helpers                  //
     // ---------------------------------------------------- //
