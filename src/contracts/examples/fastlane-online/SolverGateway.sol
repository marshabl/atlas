--- conflicted
+++ resolved
@@ -32,10 +32,7 @@
 contract SolverGateway is OuterHelpers {
     uint256 public constant USER_GAS_BUFFER = 500_000;
     uint256 public constant MAX_SOLVER_GAS = 350_000;
-<<<<<<< HEAD
-=======
     uint256 public constant METACALL_GAS_BUFFER = 200_000;
->>>>>>> f076c8ed
 
     address public immutable BASELINE_SWAPPER;
 
