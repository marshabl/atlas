--- conflicted
+++ resolved
@@ -31,16 +31,12 @@
 
 contract SolverGateway is OuterHelpers {
     uint256 public constant USER_GAS_BUFFER = 500_000;
+    uint256 public constant METACALL_GAS_BUFFER = 200_000;
     uint256 public constant MAX_SOLVER_GAS = 350_000;
-<<<<<<< HEAD
-    uint256 private constant _CONGESTION_BASE = 1_000_000_000;
+
     uint256 internal constant _GAS_USED_DECIMALS_TO_DROP = 1000; // Must match Atlas contract's value
-
     uint256 internal constant _SLIPPAGE_BASE = 100;
     uint256 internal constant _GLOBAL_MAX_SLIPPAGE = 125; // A lower slippage set by user will override this.
-=======
-    uint256 public constant METACALL_GAS_BUFFER = 200_000;
->>>>>>> 9813d0b7
 
     address public immutable BASELINE_SWAPPER;
 
@@ -246,10 +242,6 @@
             }
 
             cumulativeScore += _score;
-<<<<<<< HEAD
-            cumulativeGasReserved += (_solverOp.gas * 2); // SolverOps are executed twice each
-=======
->>>>>>> 9813d0b7
         }
     }
 
@@ -276,16 +268,10 @@
                 // requirement for winning.
                 * totalGas / (totalGas + solverOp.gas) // double count gas by doing this even in unweighted score (there's
                 // value in packing more solutions)
-<<<<<<< HEAD
                 * (uint256(_aData.auctionWins) + 1)
                 / (uint256(_aData.auctionWins + _aData.auctionFails) + solverCount ** 2 + 1) // as solverCount increases,
                 // the dilution of thin auction history increases.
                 * _bidFactor / solverOp.gas
-=======
-                * (uint256(_aData.auctionWins) + 1) / (uint256(_aData.auctionWins + _aData.auctionFails) + solverCount + 1)
-                * (solverOp.bidAmount > (minAmountUserBuys + 1) * 2 ? (minAmountUserBuys + 1) * 2 : solverOp.bidAmount)
-                / (minAmountUserBuys + 1) / solverOp.gas
->>>>>>> 9813d0b7
         );
     }
 
@@ -310,17 +296,8 @@
                 // requirement for winning.
                 * totalGas / (totalGas + solverOp.gas) // double count gas by doing this even in unweighted score (there's
                 // value in packing more solutions)
-<<<<<<< HEAD
-                * (uint256(aData.auctionWins) + 1) / (uint256(aData.auctionWins + aData.auctionFails) + solverCount ** 2 + 1)
-                * _bidFactor / solverOp.gas
-=======
-                * (uint256(aData.auctionWins) + 1) / (uint256(aData.auctionWins + aData.auctionFails) + solverCount + 1)
-                * (
-                    solverOp.bidAmount > (swapIntent.minAmountUserBuys + 1) * 2
-                        ? (swapIntent.minAmountUserBuys + 1) * 2
-                        : solverOp.bidAmount
-                ) / (swapIntent.minAmountUserBuys + 1) / solverOp.gas
->>>>>>> 9813d0b7
+                * (uint256(aData.auctionWins) + 1)
+                / (uint256(aData.auctionWins + aData.auctionFails) + solverCount ** 2 + 1) * _bidFactor / solverOp.gas
         );
     }
 
