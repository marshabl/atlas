--- conflicted
+++ resolved
@@ -297,114 +297,10 @@
                 // requirement for winning.
                 * totalGas / (totalGas + solverOp.gas) // double count gas by doing this even in unweighted score (there's
                 // value in packing more solutions)
-<<<<<<< HEAD
                 * (uint256(_rep.successCost) + (maxFeePerGas * totalGas))
                 / (uint256(_rep.failureCost) + (maxFeePerGas * totalGas * (solverCount + 1))) // as solverCount increases,
                 // the dilution of thin auction history increases.
                 * _bidFactor / solverOp.gas
         );
-=======
-                * (uint256(aData.auctionWins) + 1)
-                / (uint256(aData.auctionWins + aData.auctionFails) + solverCount ** 2 + 1) * _bidFactor / solverOp.gas
-        );
-    }
-
-    function _preValidateSolverOp(
-        SwapIntent calldata swapIntent,
-        BaselineCall calldata baselineCall,
-        uint256 deadline,
-        uint256 gas,
-        uint256 maxFeePerGas,
-        bytes32 userOpHash,
-        address swapper,
-        SolverOperation calldata solverOp
-    )
-        internal
-        view
-        returns (EscrowAccountAccessData memory aData)
-    {
-        if (msg.sender != solverOp.from) {
-            revert SolverGateway_PreValidateSolverOp_MsgSenderIsNotSolver();
-        }
-
-        UserOperation memory _userOp = _getUserOperation(swapper, swapIntent, baselineCall, deadline, gas, maxFeePerGas);
-        bytes32 _userOpHash = _getUserOperationHash(_userOp);
-
-        // Verify the signature
-        uint256 _verificationResult = IAtlasVerification(ATLAS_VERIFICATION).verifySolverOp(
-            solverOp, _userOpHash, maxFeePerGas, address(this), false
-        );
-        if (_verificationResult != 0 && _verificationResult != (1 << uint256(SolverOutcome.GasPriceOverCap))) {
-            revert SolverGateway_PreValidateSolverOp_Unverified();
-        }
-        // Make sure the calculated UserOpHash matches the actual UserOpHash. Because the User's nonce is a part of the
-        // hash,
-        // this ensures that Solvers can't add their solution to an intent that's already been executed (with its nonce
-        // incremented).
-        if (userOpHash != _userOpHash) {
-            revert SolverGateway_PreValidateSolverOp_UserOpHashMismatch_Nonce();
-        }
-        if (userOpHash != solverOp.userOpHash) {
-            revert SolverGateway_PreValidateSolverOp_UserOpHashMismatch_Solver();
-        }
-
-        // Check deadlines
-        if (deadline < block.number) {
-            revert SolverGateway_PreValidateSolverOp_DeadlinePassed();
-        }
-        if (solverOp.deadline < deadline) {
-            revert SolverGateway_PreValidateSolverOp_DeadlineInvalid();
-        }
-
-        // Gas
-        if (solverOp.maxFeePerGas < maxFeePerGas) {
-            revert SolverGateway_PreValidateSolverOp_InvalidSolverGasPrice();
-        }
-
-        // Make sure the token is correct
-        if (solverOp.bidToken != swapIntent.tokenUserBuys) {
-            revert SolverGateway_PreValidateSolverOp_BuyTokenMismatch();
-        }
-        if (solverOp.bidToken == swapIntent.tokenUserSells) {
-            revert SolverGateway_PreValidateSolverOp_SellTokenMismatch();
-        }
-        if (solverOp.bidAmount < swapIntent.minAmountUserBuys) {
-            revert SolverGateway_PreValidateSolverOp_BidTooLow();
-        }
-        if (swapIntent.tokenUserSells == address(0)) {
-            revert SolverGateway_PreValidateSolverOp_SellTokenZeroAddress();
-        }
-        if (swapIntent.tokenUserBuys == address(0)) {
-            revert SolverGateway_PreValidateSolverOp_BuyTokenZeroAddress();
-        }
-
-        // Validate control address
-        if (solverOp.control != CONTROL) {
-            revert SolverGateway_PreValidateSolverOp_InvalidControl();
-        }
-
-        // Make sure no tomfoolery
-        if (solverOp.to == address(this)) revert SolverGateway_PreValidateSolverOp_SneakySneaky();
-        if (solverOp.to == BASELINE_SWAPPER) revert SolverGateway_PreValidateSolverOp_AWiseGuyEh();
-
-        // Get the access data
-        aData = _getAccessData(msg.sender);
-
-        // Check gas limits
-        if (gas <= USER_GAS_BUFFER + MAX_SOLVER_GAS * 2) {
-            revert SolverGateway_PreValidateSolverOp_UserGasTooLow();
-        }
-        if (solverOp.gas > MAX_SOLVER_GAS) {
-            revert SolverGateway_PreValidateSolverOp_SolverGasTooHigh();
-        }
-        if (uint256(aData.bonded) <= gas) {
-            revert SolverGateway_PreValidateSolverOp_BondedTooLow();
-        }
-
-        // Check solver eligibility
-        if (uint256(aData.lastAccessedBlock) >= block.number) {
-            revert SolverGateway_PreValidateSolverOp_DoubleSolve();
-        }
->>>>>>> 601b329e
     }
 }