--- conflicted
+++ resolved
@@ -33,16 +33,9 @@
     function getUserOperationPayload(UserOperation calldata userOp) external view returns (bytes32 payload);
     function getUserOperationHash(UserOperation calldata userOp) external view returns (bytes32 payload);
     function getSolverPayload(SolverOperation calldata solverOp) external view returns (bytes32 payload);
-<<<<<<< HEAD
     function getDAppOperationPayload(DAppOperation calldata dAppOp) external view returns (bytes32 payload);
-    function getNextNonce(address account, bool sequential) external view returns (uint256 nextNonce);
-=======
-    function getDAppOperationPayload(DAppOperation memory dAppOp) external view returns (bytes32 payload);
-
     function getUserNextNonce(address user, bool sequential) external view returns (uint256 nextNonce);
     function getDAppNextNonce(address dApp, bool sequential) external view returns (uint256 nextNonce);
->>>>>>> 9357decb
-
     function initializeGovernance(address control) external;
     function addSignatory(address control, address signatory) external;
     function removeSignatory(address control, address signatory) external;
