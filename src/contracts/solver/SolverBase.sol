//SPDX-License-Identifier: BUSL-1.1
pragma solidity 0.8.22;

import { SafeTransferLib, ERC20 } from "solmate/utils/SafeTransferLib.sol";

import { ISafetyLocks } from "src/contracts/interfaces/ISafetyLocks.sol";
import { IEscrow } from "src/contracts/interfaces/IEscrow.sol";
import { ISolverContract } from "src/contracts/interfaces/ISolverContract.sol";

import "src/contracts/types/SolverCallTypes.sol";

interface IWETH9 {
    function deposit() external payable;
    function withdraw(uint256 wad) external payable;
}

contract SolverBase is ISolverContract {
    address public immutable WETH_ADDRESS;
    address internal immutable _owner;
    address internal immutable _atlas;

    constructor(address weth, address atlas, address owner) {
        WETH_ADDRESS = weth;
        _owner = owner;
        _atlas = atlas;
    }

    function atlasSolverCall(
        address solverOpFrom,
        address executionEnvironment,
        address bidToken,
        uint256 bidAmount,
        bytes calldata solverOpData,
        bytes calldata extraReturnData
    )
        external
        payable
        virtual
        safetyFirst(executionEnvironment, solverOpFrom)
        payBids(executionEnvironment, bidToken, bidAmount)
        returns (bool success, bytes memory data)
    {
        (success, data) = address(this).call{ value: msg.value }(solverOpData);

        require(success, "CALL UNSUCCESSFUL");
    }

    modifier safetyFirst(address executionEnvironment, address solverOpFrom) {
        // Safety checks
        require(msg.sender == _atlas, "INVALID ENTRY");
        require(solverOpFrom == _owner, "INVALID CALLER");

        _;

        uint256 shortfall = IEscrow(_atlas).shortfall();

        if (shortfall < msg.value) shortfall = 0;
        else shortfall -= msg.value;

<<<<<<< HEAD
        IEscrow(_atlas).reconcile{ value: msg.value }(executionEnvironment, solverOpFrom, shortfall);
=======
        if (msg.value > address(this).balance) {
            IWETH9(WETH_ADDRESS).withdraw(msg.value - address(this).balance);
        }

        IEscrow(_atlas).reconcile{ value: msg.value }(msg.sender, sender, shortfall);
>>>>>>> 4ab53e7a
    }

    modifier payBids(address executionEnvironment, address bidToken, uint256 bidAmount) {
        _;

        // After the solverCall logic has executed, pay the solver's bid to the Execution Environment of the current
        // metacall tx.

        if (bidToken == address(0)) {
            // Pay bid in ETH

            if (bidAmount > address(this).balance) {
                IWETH9(WETH_ADDRESS).withdraw(bidAmount - address(this).balance);
            }

            SafeTransferLib.safeTransferETH(executionEnvironment, bidAmount);
        } else {
            // Pay bid in ERC20 (bidToken)

            if (msg.value > address(this).balance) {
                IWETH9(WETH_ADDRESS).withdraw(msg.value - address(this).balance);
            }

            SafeTransferLib.safeTransfer(ERC20(bidToken), executionEnvironment, bidAmount);
        }
    }
}<|MERGE_RESOLUTION|>--- conflicted
+++ resolved
@@ -56,16 +56,12 @@
 
         if (shortfall < msg.value) shortfall = 0;
         else shortfall -= msg.value;
-
-<<<<<<< HEAD
-        IEscrow(_atlas).reconcile{ value: msg.value }(executionEnvironment, solverOpFrom, shortfall);
-=======
+        
         if (msg.value > address(this).balance) {
             IWETH9(WETH_ADDRESS).withdraw(msg.value - address(this).balance);
         }
 
-        IEscrow(_atlas).reconcile{ value: msg.value }(msg.sender, sender, shortfall);
->>>>>>> 4ab53e7a
+        IEscrow(_atlas).reconcile{ value: msg.value }(executionEnvironment, solverOpFrom, shortfall);
     }
 
     modifier payBids(address executionEnvironment, address bidToken, uint256 bidAmount) {
