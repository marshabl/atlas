--- conflicted
+++ resolved
@@ -27,18 +27,13 @@
 }
 
 struct CallConfig {
-<<<<<<< HEAD
-    bool userNoncesSequential;
-    bool dappNoncesSequential;
-=======
     // userNoncesSequential: The userOp nonce must be the next sequential nonce for that user’s address in Atlas’
     // nonce system
-    bool userNoncesSequenced;
-    // dappNoncesSequenced: The dappOp nonce must be the next sequential nonce for that dapp signer’s address in
+    bool userNoncesSequential;
+    // dappNoncesSequential: The dappOp nonce must be the next sequential nonce for that dapp signer’s address in
     // Atlas’ nonce system
-    bool dappNoncesSequenced;
+    bool dappNoncesSequential;
     // requirePreOps: The preOps hook is executed before the userOp is executed. If false, the preOps hook is skipped.
->>>>>>> c036a0ea
     bool requirePreOps;
     // trackPreOpsReturnData: The return data from the preOps hook is passed to the next call phase. If false preOps
     // return data is discarded. If both trackPreOpsReturnData and trackUserReturnData are true, they are concatenated.
