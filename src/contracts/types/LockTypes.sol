--- conflicted
+++ resolved
@@ -10,17 +10,11 @@
     bool paymentsSuccessful;
     uint8 callIndex;
     uint8 callCount;
-<<<<<<< HEAD
     uint16 lockState; // bitwise
-    uint24 blank;
+    uint24 solverOutcome;
     bool bidFind;
-=======
-    uint16 lockState; // bitmap
-    uint32 gasRefund;
->>>>>>> c301fa8a
     bool isSimulation;
     uint8 callDepth;
-    uint256 solverOutcome; // TODO this could be 24 bits but not sure we can improve packing
 }
 
 enum BaseLock {
