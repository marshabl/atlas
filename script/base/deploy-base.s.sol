--- conflicted
+++ resolved
@@ -16,11 +16,8 @@
 import { TxBuilder } from "src/contracts/helpers/TxBuilder.sol";
 import { Simulator } from "src/contracts/helpers/Simulator.sol";
 import { SimpleRFQSolver } from "test/SwapIntent.t.sol";
-<<<<<<< HEAD
-=======
 
 import { Utilities } from "src/contracts/helpers/Utilities.sol";
->>>>>>> 54f6b97a
 
 contract DeployBaseScript is Script {
     using stdJson for string;
