// SPDX-License-Identifier: MIT
pragma solidity 0.8.22;

import "forge-std/Test.sol";

import { GasAccounting } from "src/contracts/atlas/GasAccounting.sol";
import { AtlasEvents } from "src/contracts/types/AtlasEvents.sol";
import { AtlasErrors } from "src/contracts/types/AtlasErrors.sol";

import { EscrowBits } from "src/contracts/libraries/EscrowBits.sol";

import "src/contracts/types/EscrowTypes.sol";
import "src/contracts/types/SolverCallTypes.sol";

contract MockGasAccounting is GasAccounting, Test {
    constructor(
        uint256 _escrowDuration,
        address _verification,
        address _simulator,
        address _surchargeRecipient
    )
        GasAccounting(_escrowDuration, _verification, _simulator, _surchargeRecipient)
    { }

    function balanceOf(address account) external view returns (uint112, uint112) {
        return (_balanceOf[account].balance, _balanceOf[account].unbonding);
    }

    function initializeEscrowLock(address executionEnvironment, uint256 gasMarker, uint256 userOpValue) external payable {
        _setAtlasLock(executionEnvironment, gasMarker, userOpValue);
    }

    function assign(address owner, uint256 value, bool solverWon) external returns (uint256) {
        return _assign(owner, value, solverWon, false);
    }

    function credit(address owner, uint256 value) external {
        _credit(owner, value);
    }

    function trySolverLock(SolverOperation calldata solverOp) external returns (bool) {
        return _trySolverLock(solverOp);
    }

    function releaseSolverLock(SolverOperation calldata solverOp, uint256 gasWaterMark, uint256 result) external {
        _releaseSolverLock(solverOp, gasWaterMark, result, false, true);
    }

    function settle(address winningSolver, address bundler) external returns (uint256, uint256) {
        return _settle(winningSolver, bundler);
    }

    function increaseBondedBalance(address account, uint256 amount) external {
        deal(address(this), amount);
        accessData[account].bonded += uint112(amount);
        bondedTotalSupply += amount;
    }

    function increaseUnbondingBalance(address account, uint256 amount) external {
        deal(address(this), amount);
        _balanceOf[account].unbonding += uint112(amount);
        bondedTotalSupply += amount;
    }

    function calldataLengthPremium() external pure returns (uint256) {
        return _CALLDATA_LENGTH_PREMIUM;
    }
}

contract GasAccountingTest is Test {
    MockGasAccounting public mockGasAccounting;
    address executionEnvironment = makeAddr("executionEnvironment");

    uint256 gasMarker;
    uint256 initialClaims;
    SolverOperation solverOp;

    function setUp() public {
        mockGasAccounting = new MockGasAccounting(0, address(0), address(0), address(0));
        solverOp.from = makeAddr("solver");
        gasMarker = gasleft();
    }

<<<<<<< HEAD
    function initEscrowLock(uint256 metacallValue) public {
        mockGasAccounting.initializeEscrowLock{value: metacallValue}(executionEnvironment, gasMarker, 0);
        uint256 rawClaims = (gasMarker + 1) * tx.gasprice;
        initialClaims = rawClaims + ((rawClaims * mockGasAccounting.SURCHARGE_RATE()) / mockGasAccounting.SURCHARGE_SCALE());
=======
    function getInitialClaims(uint256 gasMarker) public view returns (uint256 claims) {
        uint256 rawClaims = (gasMarker + mockGasAccounting.FIXED_GAS_OFFSET()) * tx.gasprice;
        claims = rawClaims + ((rawClaims * mockGasAccounting.SURCHARGE_RATE()) / mockGasAccounting.SURCHARGE_SCALE());
>>>>>>> 19431ef1
    }

    function test_contribute() public {
        initEscrowLock(0);

        vm.expectRevert(
            abi.encodeWithSelector(AtlasErrors.InvalidExecutionEnvironment.selector, executionEnvironment)
        );
        mockGasAccounting.contribute();

        uint256 contributeValue = 1000;
        deal(executionEnvironment, contributeValue);

        vm.prank(executionEnvironment);
        mockGasAccounting.contribute{ value: contributeValue }();

        assertEq(address(mockGasAccounting).balance, contributeValue);
        assertEq(mockGasAccounting.deposits(), contributeValue);
    }

    function test_borrow() public {
        initEscrowLock(0);

        uint256 borrowedAmount = 5000;

        vm.expectRevert(
            abi.encodeWithSelector(AtlasErrors.InvalidExecutionEnvironment.selector, executionEnvironment)
        );
        mockGasAccounting.borrow(borrowedAmount);

        vm.prank(executionEnvironment);
        vm.expectRevert(
            abi.encodeWithSelector(AtlasErrors.InsufficientAtlETHBalance.selector, 0, borrowedAmount)
        );
        mockGasAccounting.borrow(borrowedAmount);

        deal(
            address(mockGasAccounting),
            initialClaims + borrowedAmount // claims + amount borrowed
        );

        vm.prank(executionEnvironment);
        mockGasAccounting.borrow(borrowedAmount);

        assertEq(executionEnvironment.balance, borrowedAmount);
    }

    function test_multipleBorrows() public {
        uint256 atlasBalance = 100 ether;
        uint256 borrow1 = 75 ether;
        uint256 borrow2 = 10 ether;
        uint256 borrow3 = 15 ether;

        deal(address(mockGasAccounting), initialClaims + atlasBalance);

        vm.startPrank(executionEnvironment);
        mockGasAccounting.borrow(borrow1);
        mockGasAccounting.borrow(borrow2);
        mockGasAccounting.borrow(borrow3);
        vm.stopPrank();

        assertEq(executionEnvironment.balance, borrow1 + borrow2 + borrow3);
    }

    function test_shortfall() public {
        initEscrowLock(0);

        assertEq(mockGasAccounting.shortfall(), initialClaims);

        deal(executionEnvironment, initialClaims);
        vm.prank(executionEnvironment);
        mockGasAccounting.contribute{ value: initialClaims }();

        assertEq(mockGasAccounting.shortfall(), 0);
    }

    function test_reconcileFail() public {
        initEscrowLock(0);

        vm.expectRevert(
            abi.encodeWithSelector(AtlasErrors.InvalidExecutionEnvironment.selector, executionEnvironment)
        );
        mockGasAccounting.reconcile(makeAddr("wrongExecutionEnvironment"), solverOp.from, 0);

        mockGasAccounting.trySolverLock(solverOp);
        vm.expectRevert(abi.encodeWithSelector(AtlasErrors.InvalidSolverFrom.selector, solverOp.from));
        mockGasAccounting.reconcile(executionEnvironment, makeAddr("wrongSolver"), 0);

        assertTrue(mockGasAccounting.reconcile(executionEnvironment, solverOp.from, 0) > 0);
    }

    function test_reconcile() public {
        initEscrowLock(0);
        
        mockGasAccounting.trySolverLock(solverOp);
        assertTrue(mockGasAccounting.reconcile{ value: initialClaims }(executionEnvironment, solverOp.from, 0) == 0);
        (address currentSolver, bool verified, bool fulfilled) = mockGasAccounting.solverLockData();
        assertTrue(verified && fulfilled);
        assertEq(currentSolver, solverOp.from);
        assertEq(mockGasAccounting.solver(), solverOp.from);
    }

    function test_assign() public {
        initEscrowLock(0);

        uint256 assignedAmount = 1000;
        uint256 bondedTotalSupplyBefore;
        uint256 depositsBefore;
        uint112 bonded;
        uint112 unbonding;
        uint32 lastAccessedBlock;

        bondedTotalSupplyBefore = mockGasAccounting.bondedTotalSupply();
        depositsBefore = mockGasAccounting.deposits();
        assertEq(mockGasAccounting.assign(solverOp.from, 0, true), 0);
        (, lastAccessedBlock,,,) = mockGasAccounting.accessData(solverOp.from);
        assertEq(lastAccessedBlock, uint32(block.number));
        assertEq(mockGasAccounting.bondedTotalSupply(), bondedTotalSupplyBefore);
        assertEq(mockGasAccounting.deposits(), depositsBefore);

        bondedTotalSupplyBefore = mockGasAccounting.bondedTotalSupply();
        depositsBefore = mockGasAccounting.deposits();
        assertGt(mockGasAccounting.assign(solverOp.from, assignedAmount, true), 0);
        (, lastAccessedBlock,,,) = mockGasAccounting.accessData(solverOp.from);
        assertEq(lastAccessedBlock, uint32(block.number));
        assertEq(mockGasAccounting.bondedTotalSupply(), bondedTotalSupplyBefore);
        assertEq(mockGasAccounting.deposits(), depositsBefore);
        (, unbonding) = mockGasAccounting.balanceOf(solverOp.from);
        (bonded,,,,) = mockGasAccounting.accessData(solverOp.from);
        assertEq(unbonding, 0);
        assertEq(bonded, 0);

        uint256 unbondingAmount = assignedAmount * 2;
        mockGasAccounting.increaseUnbondingBalance(solverOp.from, unbondingAmount);
        bondedTotalSupplyBefore = mockGasAccounting.bondedTotalSupply();
        depositsBefore = mockGasAccounting.deposits();
        assertEq(mockGasAccounting.assign(solverOp.from, assignedAmount, true), 0);
        (, lastAccessedBlock,,,) = mockGasAccounting.accessData(solverOp.from);
        assertEq(lastAccessedBlock, uint32(block.number));
        assertEq(mockGasAccounting.bondedTotalSupply(), bondedTotalSupplyBefore - assignedAmount);
        assertEq(mockGasAccounting.deposits(), depositsBefore + assignedAmount);
        (, unbonding) = mockGasAccounting.balanceOf(solverOp.from);
        (bonded,,,,) = mockGasAccounting.accessData(solverOp.from);
        assertEq(unbonding, unbondingAmount + bonded - assignedAmount);
        assertEq(bonded, 0);

        uint256 bondedAmount = assignedAmount * 3;
        mockGasAccounting.increaseBondedBalance(solverOp.from, bondedAmount);
        bondedTotalSupplyBefore = mockGasAccounting.bondedTotalSupply();
        depositsBefore = mockGasAccounting.deposits();
        (, uint112 unbondingBefore) = mockGasAccounting.balanceOf(solverOp.from);
        assertEq(mockGasAccounting.assign(solverOp.from, assignedAmount, true), 0);
        (, lastAccessedBlock,,,) = mockGasAccounting.accessData(solverOp.from);
        assertEq(lastAccessedBlock, uint32(block.number));
        assertEq(mockGasAccounting.bondedTotalSupply(), bondedTotalSupplyBefore - assignedAmount);
        assertEq(mockGasAccounting.deposits(), depositsBefore + assignedAmount);
        (, unbonding) = mockGasAccounting.balanceOf(solverOp.from);
        (bonded,,,,) = mockGasAccounting.accessData(solverOp.from);
        assertEq(unbonding, unbondingBefore);
        assertEq(bonded, bondedAmount - assignedAmount);

        // Testing uint112 boundary values for casting between uint112 and uint256 in _assign()
        bondedAmount = uint256(type(uint112).max) + 1e18;
        assignedAmount = uint256(type(uint112).max) + 1;
        mockGasAccounting.increaseBondedBalance(solverOp.from, bondedAmount);
        bondedTotalSupplyBefore = mockGasAccounting.bondedTotalSupply();
        depositsBefore = mockGasAccounting.deposits();
        (, unbondingBefore) = mockGasAccounting.balanceOf(solverOp.from);
        vm.expectRevert(AtlasErrors.ValueTooLarge.selector);
        mockGasAccounting.assign(solverOp.from, assignedAmount, true);
        // Check assign reverted with overflow, and accounting values did not change
        assertEq(mockGasAccounting.bondedTotalSupply(), bondedTotalSupplyBefore);
        assertEq(mockGasAccounting.deposits(), depositsBefore);
        (, unbonding) = mockGasAccounting.balanceOf(solverOp.from);
        assertEq(unbonding, unbondingBefore);
    }

    function test_assign_reputation_analytics() public {
        initEscrowLock(0);

        uint256 gasUsedDecimalsToDrop = 1000; // This should be same value as in Storage.sol
        uint256 assignedAmount = 1_234_567;
        uint24 auctionWins;
        uint24 auctionFails;
        uint64 totalGasUsed;

        mockGasAccounting.increaseBondedBalance(solverOp.from, 100e18);
        (,,auctionWins,auctionFails,totalGasUsed) = mockGasAccounting.accessData(solverOp.from);
        assertEq(auctionWins, 0, "auctionWins should start at 0");
        assertEq(auctionFails, 0, "auctionFails should start at 0");
        assertEq(totalGasUsed, 0, "totalGasUsed should start at 0");

        mockGasAccounting.assign(solverOp.from, assignedAmount, true);
        uint256 expectedGasUsed = assignedAmount / gasUsedDecimalsToDrop;
            
        (,,auctionWins,auctionFails,totalGasUsed) = mockGasAccounting.accessData(solverOp.from);
        assertEq(auctionWins, 1, "auctionWins should be incremented by 1");
        assertEq(auctionFails, 0, "auctionFails should remain at 0");
        assertEq(totalGasUsed, expectedGasUsed, "totalGasUsed not as expected");

        mockGasAccounting.assign(solverOp.from, assignedAmount, false);
        expectedGasUsed += assignedAmount / gasUsedDecimalsToDrop;

        (,,auctionWins,auctionFails,totalGasUsed) = mockGasAccounting.accessData(solverOp.from);
        assertEq(auctionWins, 1, "auctionWins should remain at 1");
        assertEq(auctionFails, 1, "auctionFails should be incremented by 1");
        assertEq(totalGasUsed, expectedGasUsed, "totalGasUsed not as expected");

        // Check (type(uint64).max + 2) * gasUsedDecimalsToDrop
        // Should NOT overflow but rather increase totalGasUsed by 1
        // Because uint64() cast takes first 64 bits which only include the 1
        // And exclude (type(uint64).max + 1) * gasUsedDecimalsToDrop hex digits
        // NOTE: This truncation only happens at values > 1.844e22 which is unrealistic for gas spent
        uint256 largeAmountOfGas = (uint256(type(uint64).max) + 2) * gasUsedDecimalsToDrop;

        mockGasAccounting.increaseBondedBalance(address(12345), 1000000e18);
        mockGasAccounting.assign(address(12345), largeAmountOfGas, false);

        (,,,,totalGasUsed) = mockGasAccounting.accessData(address(12345));
        assertEq(totalGasUsed, 1, "totalGasUsed should be 1");
    }

    function test_credit() public {
        initEscrowLock(0);

        uint256 creditedAmount = 10_000;
        uint256 lastAccessedBlock;

        uint256 bondedTotalSupplyBefore = mockGasAccounting.bondedTotalSupply();
        uint256 withdrawalsBefore = mockGasAccounting.withdrawals();
        (uint112 bondedBefore,,,,) = mockGasAccounting.accessData(solverOp.from);
        (, lastAccessedBlock,,,) = mockGasAccounting.accessData(solverOp.from);
        assertEq(lastAccessedBlock, 0);

        mockGasAccounting.credit(solverOp.from, creditedAmount);

        (, lastAccessedBlock,,,) = mockGasAccounting.accessData(solverOp.from);
        (uint112 bondedAfter,,,,) = mockGasAccounting.accessData(solverOp.from);

        assertEq(lastAccessedBlock, uint32(block.number));
        assertEq(mockGasAccounting.bondedTotalSupply(), bondedTotalSupplyBefore + creditedAmount);
        assertEq(bondedAfter, bondedBefore + uint112(creditedAmount));
        assertEq(mockGasAccounting.withdrawals(), withdrawalsBefore + creditedAmount);

        // Testing uint112 boundary values for casting from uint256 to uint112 in _credit()
        uint256 overflowAmount = uint256(type(uint112).max) + 1;
        vm.expectRevert(AtlasErrors.ValueTooLarge.selector);
        mockGasAccounting.credit(solverOp.from, overflowAmount);
    }

    function test_trySolverLock() public {
        initEscrowLock(0);

        assertTrue(mockGasAccounting.trySolverLock(solverOp));

        solverOp.value = 100_000;
        assertFalse(mockGasAccounting.trySolverLock(solverOp));
    }

    function test_releaseSolverLock() public {
        initEscrowLock(0);

        solverOp.data = abi.encodePacked("calldata");
        uint256 calldataCost = (solverOp.data.length * mockGasAccounting.calldataLengthPremium()) + 1;
        uint256 gasWaterMark = gasleft() + 5000;
        uint256 maxGasUsed;
        uint112 bondedBefore;
        uint112 bondedAfter;
        uint256 result;

        // FULL_REFUND
        result = EscrowBits._FULL_REFUND;
        maxGasUsed = gasWaterMark + calldataCost;
        maxGasUsed = (maxGasUsed + ((maxGasUsed * mockGasAccounting.SURCHARGE_RATE()) / mockGasAccounting.SURCHARGE_RATE()))
            * tx.gasprice;
        mockGasAccounting.increaseBondedBalance(solverOp.from, maxGasUsed);
        (bondedBefore,,,,) = mockGasAccounting.accessData(solverOp.from);
        mockGasAccounting.releaseSolverLock(solverOp, gasWaterMark, result);
        (bondedAfter,,,,) = mockGasAccounting.accessData(solverOp.from);
        assertGt(
            bondedBefore - bondedAfter,
            (calldataCost + ((calldataCost * mockGasAccounting.SURCHARGE_RATE()) / mockGasAccounting.SURCHARGE_RATE()))
                * tx.gasprice
        ); // Must be greater than calldataCost
        assertLt(bondedBefore - bondedAfter, maxGasUsed); // Must be less than maxGasUsed

        // NO_REFUND
        result = 1 << uint256(SolverOutcome.InvalidTo);
        (bondedBefore,,,,) = mockGasAccounting.accessData(solverOp.from);
        mockGasAccounting.releaseSolverLock(solverOp, gasWaterMark, result);
        (bondedAfter,,,,) = mockGasAccounting.accessData(solverOp.from);
        console.log("b");
        assertEq(bondedBefore, bondedAfter);

        // UncoveredResult
        result = 0;
        mockGasAccounting.releaseSolverLock(solverOp, gasWaterMark, result);
    }

    function test_settle() public {
        initEscrowLock(0);

        address bundler = makeAddr("bundler");
        uint112 bondedBefore;
        uint112 bondedAfter;

        vm.expectRevert();
        // This reverts with AtlasErrors.InsufficientTotalBalance(shortfall).
        // The shortfall argument can't be reliably calculated in this test, hence
        // we expect a generic revert. Run this test with high verbosity to confirm
        // it reverts with the correct error.
        mockGasAccounting.settle(solverOp.from, bundler);

        // Deficit, but solver has enough balance to cover it
        mockGasAccounting.increaseBondedBalance(solverOp.from, initialClaims);
        (bondedBefore,,,,) = mockGasAccounting.accessData(solverOp.from);
        mockGasAccounting.settle(solverOp.from, bundler);
        (bondedAfter,,,,) = mockGasAccounting.accessData(solverOp.from);
        assertLt(bondedAfter, bondedBefore);

        // Surplus, credited to solver's bonded balance
        deal(executionEnvironment, initialClaims);
        vm.prank(executionEnvironment);
        mockGasAccounting.contribute{ value: initialClaims }();
        (bondedBefore,,,,) = mockGasAccounting.accessData(solverOp.from);
        mockGasAccounting.settle(solverOp.from, bundler);
        (bondedAfter,,,,) = mockGasAccounting.accessData(solverOp.from);
        assertGt(bondedAfter, bondedBefore);
    }

    function test_bundlerReimbursement() public {
        initEscrowLock(gasMarker * tx.gasprice * 2);

        // The bundler is being reimbursed for the gas used between 2 gas markers,
        // the first one is as the very beginning of metacall, and passed to _setAtlasLock(),
        // the second one is in _settle().

        // First gas marker, saved as `rawClaims` in _setAtlasLock()
        uint256 rawClaims = (gasMarker + 1) * tx.gasprice;

        // Revert calculations to reach the second gas marker value in _settle()
        (uint256 claimsPaidToBundler, uint256 netGasSurcharge) = mockGasAccounting.settle(solverOp.from, makeAddr("bundler"));
        uint256 settleGasRemainder = initialClaims - (claimsPaidToBundler + netGasSurcharge);
        settleGasRemainder = settleGasRemainder * mockGasAccounting.SURCHARGE_SCALE() / (mockGasAccounting.SURCHARGE_SCALE() + mockGasAccounting.SURCHARGE_RATE());

        // The bundler must be repaid the gas cost between the 2 markers
        uint256 diff = rawClaims - settleGasRemainder;
        assertEq(diff, claimsPaidToBundler);
    }
}<|MERGE_RESOLUTION|>--- conflicted
+++ resolved
@@ -81,16 +81,10 @@
         gasMarker = gasleft();
     }
 
-<<<<<<< HEAD
     function initEscrowLock(uint256 metacallValue) public {
         mockGasAccounting.initializeEscrowLock{value: metacallValue}(executionEnvironment, gasMarker, 0);
-        uint256 rawClaims = (gasMarker + 1) * tx.gasprice;
+        uint256 rawClaims = (gasMarker + mockGasAccounting.FIXED_GAS_OFFSET()) * tx.gasprice;
         initialClaims = rawClaims + ((rawClaims * mockGasAccounting.SURCHARGE_RATE()) / mockGasAccounting.SURCHARGE_SCALE());
-=======
-    function getInitialClaims(uint256 gasMarker) public view returns (uint256 claims) {
-        uint256 rawClaims = (gasMarker + mockGasAccounting.FIXED_GAS_OFFSET()) * tx.gasprice;
-        claims = rawClaims + ((rawClaims * mockGasAccounting.SURCHARGE_RATE()) / mockGasAccounting.SURCHARGE_SCALE());
->>>>>>> 19431ef1
     }
 
     function test_contribute() public {
@@ -139,6 +133,8 @@
     }
 
     function test_multipleBorrows() public {
+        initEscrowLock(0);
+        
         uint256 atlasBalance = 100 ether;
         uint256 borrow1 = 75 ether;
         uint256 borrow2 = 10 ether;
@@ -429,7 +425,7 @@
         // the second one is in _settle().
 
         // First gas marker, saved as `rawClaims` in _setAtlasLock()
-        uint256 rawClaims = (gasMarker + 1) * tx.gasprice;
+        uint256 rawClaims = (gasMarker + mockGasAccounting.FIXED_GAS_OFFSET()) * tx.gasprice;
 
         // Revert calculations to reach the second gas marker value in _settle()
         (uint256 claimsPaidToBundler, uint256 netGasSurcharge) = mockGasAccounting.settle(solverOp.from, makeAddr("bundler"));
