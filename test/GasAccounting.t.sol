--- conflicted
+++ resolved
@@ -96,26 +96,6 @@
         claims = rawClaims + ((rawClaims * mockGasAccounting.SURCHARGE_RATE()) / mockGasAccounting.SURCHARGE_SCALE());
     }
 
-<<<<<<< HEAD
-    function test_validateBalances() public {
-        (bool calledBack, bool fulfilled) = mockGasAccounting.validateBalances();
-        assertFalse(calledBack);
-        assertFalse(fulfilled);
-
-        mockGasAccounting.trySolverLock(solverOp);
-        vm.expectRevert(AtlasErrors.WrongPhase.selector);
-        mockGasAccounting.reconcile{ value: initialClaims }(executionEnvironment, solverOp.from, 0);
-
-        mockGasAccounting.setPhase(ExecutionPhase.SolverOperations);
-        mockGasAccounting.reconcile{ value: initialClaims }(executionEnvironment, solverOp.from, 0);
-
-        (calledBack, fulfilled) = mockGasAccounting.validateBalances();
-        assertTrue(calledBack);
-        assertTrue(fulfilled);
-    }
-
-=======
->>>>>>> e09cc794
     function test_contribute() public {
         vm.expectRevert(
             abi.encodeWithSelector(AtlasErrors.InvalidExecutionEnvironment.selector, executionEnvironment)
