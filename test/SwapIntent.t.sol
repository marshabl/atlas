// SPDX-License-Identifier: MIT
pragma solidity 0.8.21;

import "forge-std/Test.sol";

import { ERC20 } from "solmate/tokens/ERC20.sol";

import { BaseTest } from "./base/BaseTest.t.sol";
import { TxBuilder } from "../src/contracts/helpers/TxBuilder.sol";

import { SolverOperation } from "../src/contracts/types/SolverCallTypes.sol";
import { UserOperation } from "../src/contracts/types/UserCallTypes.sol";
import { DAppOperation, DAppConfig } from "../src/contracts/types/DAppApprovalTypes.sol";
<<<<<<< HEAD

import { SwapIntentController, SwapIntent, Condition } from "../src/contracts/examples/intents-example/SwapIntent.sol";
import { SolverBase } from "../src/contracts/solver/SolverBase.sol";

// QUESTIONS:

// Refactor Ideas:
// 1. Lots of bitwise operations explicitly coded in contracts - could be a helper lib thats more readable
// 2. helper is currently a V2Helper and shared from BaseTest. Should only be in Uni V2 related tests
// 3. Need a more generic helper for BaseTest
// 4. Gonna be lots of StackTooDeep errors. Maybe need a way to elegantly deal with that in BaseTest
// 5. Change atlasSolverCall structure in SolverBase - maybe virtual fn to be overridden, which hooks for checks
// 6. Maybe emit error msg or some other better UX for error if !valid in metacall()

// Doc Ideas:
// 1. Step by step instructions for building a metacall transaction (for internal testing, and integrating dApps)

// To Understand Better:
// 1. The lock system (and look for any gas optimizations / ways to reduce lock actions)

=======

import { SwapIntentController, SwapIntent, Condition } from "../src/contracts/examples/intents-example/SwapIntent.sol";
import { SolverBase } from "../src/contracts/solver/SolverBase.sol";

>>>>>>> 54f6b97a
interface IUniV2Router02 {
    function swapExactTokensForTokens(
        uint256 amountIn,
        uint256 amountOutMin,
        address[] calldata path,
        address to,
        uint256 deadline
    )
        external
        returns (uint256[] memory amounts);
}

contract SwapIntentTest is BaseTest {
    SwapIntentController public swapIntentController;
    TxBuilder public txBuilder;
    Sig public sig;

    ERC20 DAI = ERC20(0x6B175474E89094C44Da98b954EedeAC495271d0F);
    address DAI_ADDRESS = address(DAI);

    struct Sig {
        uint8 v;
        bytes32 r;
        bytes32 s;
    }

    function setUp() public virtual override {
        BaseTest.setUp();

        // Creating new gov address (ERR-V49 OwnerActive if already registered with controller)
        governancePK = 11_112;
        governanceEOA = vm.addr(governancePK);

        // Deploy new SwapIntent Controller from new gov and initialize in Atlas
        vm.startPrank(governanceEOA);
        swapIntentController = new SwapIntentController(address(escrow));
        atlasVerification.initializeGovernance(address(swapIntentController));
        atlasVerification.integrateDApp(address(swapIntentController));
        vm.stopPrank();

        txBuilder = new TxBuilder({
            controller: address(swapIntentController),
            atlasAddress: address(atlas),
            _verification: address(atlasVerification)
        });

        // Deposit ETH from Searcher signer to pay for searcher's gas
        // vm.prank(solverOneEOA);
        // atlas.deposit{value: 1e18}();
    }

    function testAtlasSwapIntentWithBasicRFQ() public {
        // Swap 10 WETH for 20 DAI
        UserCondition userCondition = new UserCondition();

        Condition[] memory conditions = new Condition[](2);
        conditions[0] = Condition({
            antecedent: address(userCondition),
            context: abi.encodeWithSelector(UserCondition.isLessThanFive.selector, 3)
        });
        conditions[1] = Condition({
            antecedent: address(userCondition),
            context: abi.encodeWithSelector(UserCondition.isLessThanFive.selector, 4)
        });

        SwapIntent memory swapIntent = SwapIntent({
            tokenUserBuys: DAI_ADDRESS,
            amountUserBuys: 20e18,
            tokenUserSells: WETH_ADDRESS,
            amountUserSells: 10e18,
            auctionBaseCurrency: address(0),
            solverMustReimburseGas: false,
            conditions: conditions
        });

        // Solver deploys the RFQ solver contract (defined at bottom of this file)
        vm.startPrank(solverOneEOA);
<<<<<<< HEAD
        SimpleRFQSolver rfqSolver = new SimpleRFQSolver(address(atlas));
=======
        SimpleRFQSolver rfqSolver = new SimpleRFQSolver(WETH_ADDRESS, address(atlas));
>>>>>>> 54f6b97a
        atlas.deposit{ value: 1e18 }();
        vm.stopPrank();

        // Give 20 DAI to RFQ solver contract
        deal(DAI_ADDRESS, address(rfqSolver), swapIntent.amountUserBuys);
        assertEq(DAI.balanceOf(address(rfqSolver)), swapIntent.amountUserBuys, "Did not give enough DAI to solver");

        // Input params for Atlas.metacall() - will be populated below
        UserOperation memory userOp;
        SolverOperation[] memory solverOps = new SolverOperation[](1);
        DAppOperation memory dAppOp;

        vm.startPrank(userEOA);
        address executionEnvironment = atlas.createExecutionEnvironment(txBuilder.control());
        console.log("executionEnvironment", executionEnvironment);
        vm.stopPrank();
        vm.label(address(executionEnvironment), "EXECUTION ENV");

        // userOpData is used in delegatecall from exec env to control, calling preOpsCall
        // first 4 bytes are "userSelector" param in preOpsCall in DAppControl - swap() selector
        // rest of data is "userData" param

        // swap(SwapIntent calldata) selector = 0x98434997
        bytes memory userOpData = abi.encodeWithSelector(SwapIntentController.swap.selector, swapIntent);

        // Builds the metaTx and to parts of userOp, signature still to be set
        userOp = txBuilder.buildUserOperation({
            from: userEOA,
            to: address(swapIntentController),
            maxFeePerGas: tx.gasprice + 1,
            value: 0,
            deadline: block.number + 2,
            data: userOpData
        });

        // User signs the userOp
        // user doees NOT sign the userOp for when they are bundling
        // (sig.v, sig.r, sig.s) = vm.sign(userPK, atlas.getUserOperationPayload(userOp));
        // userOp.signature = abi.encodePacked(sig.r, sig.s, sig.v);

        // Build solver calldata (function selector on solver contract and its params)
        bytes memory solverOpData =
            abi.encodeWithSelector(SimpleRFQSolver.fulfillRFQ.selector, swapIntent, executionEnvironment);

        // Builds the SolverOperation
        solverOps[0] = txBuilder.buildSolverOperation({
            userOp: userOp,
            solverOpData: solverOpData,
            solverEOA: solverOneEOA,
            solverContract: address(rfqSolver),
            bidAmount: 1e18
        });

        // Solver signs the solverOp
        (sig.v, sig.r, sig.s) = vm.sign(solverOnePK, atlasVerification.getSolverPayload(solverOps[0]));
        solverOps[0].signature = abi.encodePacked(sig.r, sig.s, sig.v);

        // Frontend creates dAppOp calldata after seeing rest of data
        dAppOp = txBuilder.buildDAppOperation(governanceEOA, userOp, solverOps);

        // Frontend signs the dAppOp payload
        (sig.v, sig.r, sig.s) = vm.sign(governancePK, atlasVerification.getDAppOperationPayload(dAppOp));
        dAppOp.signature = abi.encodePacked(sig.r, sig.s, sig.v);

        // Check user token balances before
        uint256 userWethBalanceBefore = WETH.balanceOf(userEOA);
        uint256 userDaiBalanceBefore = DAI.balanceOf(userEOA);

        vm.prank(userEOA); // Burn all users WETH except 10 so logs are more readable
        WETH.transfer(address(1), userWethBalanceBefore - swapIntent.amountUserSells);
        userWethBalanceBefore = WETH.balanceOf(userEOA);

        assertTrue(userWethBalanceBefore >= swapIntent.amountUserSells, "Not enough starting WETH");

        console.log("\nBEFORE METACALL");
        console.log("User WETH balance", WETH.balanceOf(userEOA));
        console.log("User DAI balance", DAI.balanceOf(userEOA));
        console.log("Solver WETH balance", WETH.balanceOf(address(rfqSolver)));
        console.log("Solver DAI balance", DAI.balanceOf(address(rfqSolver)));

        vm.startPrank(userEOA);

        assertFalse(simulator.simUserOperation(userOp), "metasimUserOperationcall tested true a");

        WETH.approve(address(atlas), swapIntent.amountUserSells);

        assertTrue(simulator.simUserOperation(userOp), "metasimUserOperationcall tested false c");

        atlas.metacall({ userOp: userOp, solverOps: solverOps, dAppOp: dAppOp });
        vm.stopPrank();

        console.log("\nAFTER METACALL");
        console.log("User WETH balance", WETH.balanceOf(userEOA));
        console.log("User DAI balance", DAI.balanceOf(userEOA));
        console.log("Solver WETH balance", WETH.balanceOf(address(rfqSolver)));
        console.log("Solver DAI balance", DAI.balanceOf(address(rfqSolver)));

        // Check user token balances after
        assertEq(
            WETH.balanceOf(userEOA), userWethBalanceBefore - swapIntent.amountUserSells, "Did not spend enough WETH"
        );
        assertEq(DAI.balanceOf(userEOA), userDaiBalanceBefore + swapIntent.amountUserBuys, "Did not receive enough DAI");
    }

    function testAtlasSwapIntentWithUniswapSolver() public {
        // Swap 10 WETH for 20 DAI
        Condition[] memory conditions;

        SwapIntent memory swapIntent = SwapIntent({
            tokenUserBuys: DAI_ADDRESS,
            amountUserBuys: 20e18,
            tokenUserSells: WETH_ADDRESS,
            amountUserSells: 10e18,
            auctionBaseCurrency: address(0),
            solverMustReimburseGas: false,
            conditions: conditions
        });

        // Solver deploys the RFQ solver contract (defined at bottom of this file)
        vm.startPrank(solverOneEOA);
        UniswapIntentSolver uniswapSolver = new UniswapIntentSolver(WETH_ADDRESS, address(atlas));
        deal(WETH_ADDRESS, address(uniswapSolver), 1e18); // 1 WETH to solver to pay bid
        atlas.deposit{ value: 1e18 }();
        vm.stopPrank();

        // Input params for Atlas.metacall() - will be populated below
        UserOperation memory userOp;
        SolverOperation[] memory solverOps = new SolverOperation[](1);
        DAppOperation memory dAppOp;

        vm.startPrank(userEOA);
        address executionEnvironment = atlas.createExecutionEnvironment(txBuilder.control());
        console.log("executionEnvironment a", executionEnvironment);
        vm.stopPrank();
        vm.label(address(executionEnvironment), "EXECUTION ENV");

        // userOpData is used in delegatecall from exec env to control, calling preOpsCall
        // first 4 bytes are "userSelector" param in preOpsCall in DAppControl - swap() selector
        // rest of data is "userData" param

        // swap(SwapIntent calldata) selector = 0x98434997
        bytes memory userOpData = abi.encodeWithSelector(SwapIntentController.swap.selector, swapIntent);

        // Builds the metaTx and to parts of userOp, signature still to be set
        userOp = txBuilder.buildUserOperation({
            from: userEOA, // NOTE: Would from ever not be user?
            to: address(swapIntentController),
            maxFeePerGas: tx.gasprice + 1, // TODO update
            value: 0,
            deadline: block.number + 2,
            data: userOpData
        });

        // User signs the userOp
        // user doees NOT sign the userOp when they are bundling
        // (sig.v, sig.r, sig.s) = vm.sign(userPK, atlas.getUserOperationPayload(userOp));
        // userOp.signature = abi.encodePacked(sig.r, sig.s, sig.v);

        // Build solver calldata (function selector on solver contract and its params)
        bytes memory solverOpData =
            abi.encodeWithSelector(UniswapIntentSolver.fulfillWithSwap.selector, swapIntent, executionEnvironment);

        // Builds the SolverOperation
        solverOps[0] = txBuilder.buildSolverOperation({
            userOp: userOp,
            solverOpData: solverOpData,
            solverEOA: solverOneEOA,
            solverContract: address(uniswapSolver),
            bidAmount: 1e18
        });

        // Solver signs the solverOp
        (sig.v, sig.r, sig.s) = vm.sign(solverOnePK, atlasVerification.getSolverPayload(solverOps[0]));
        solverOps[0].signature = abi.encodePacked(sig.r, sig.s, sig.v);

        // Frontend creates dAppOp calldata after seeing rest of data
        dAppOp = txBuilder.buildDAppOperation(governanceEOA, userOp, solverOps);

        // Frontend signs the dAppOp payload
        (sig.v, sig.r, sig.s) = vm.sign(governancePK, atlasVerification.getDAppOperationPayload(dAppOp));
        dAppOp.signature = abi.encodePacked(sig.r, sig.s, sig.v);

        // Check user token balances before
        uint256 userWethBalanceBefore = WETH.balanceOf(userEOA);
        uint256 userDaiBalanceBefore = DAI.balanceOf(userEOA);

        vm.prank(userEOA); // Burn all users WETH except 10 so logs are more readable
        WETH.transfer(address(1), userWethBalanceBefore - swapIntent.amountUserSells);
        userWethBalanceBefore = WETH.balanceOf(userEOA);

        assertTrue(userWethBalanceBefore >= swapIntent.amountUserSells, "Not enough starting WETH");

        console.log("\nBEFORE METACALL");
        console.log("User WETH balance", WETH.balanceOf(userEOA));
        console.log("User DAI balance", DAI.balanceOf(userEOA));
        console.log("Solver WETH balance", WETH.balanceOf(address(uniswapSolver)));
        console.log("Solver DAI balance", DAI.balanceOf(address(uniswapSolver)));

        vm.startPrank(userEOA);

        assertFalse(simulator.simUserOperation(userOp), "metasimUserOperationcall tested true");

        WETH.approve(address(atlas), swapIntent.amountUserSells);

        assertTrue(simulator.simUserOperation(userOp), "metasimUserOperationcall tested false");

        // Check solver does NOT have DAI - it must use Uniswap to get it during metacall
        assertEq(DAI.balanceOf(address(uniswapSolver)), 0, "Solver has DAI before metacall");

        // NOTE: Should metacall return something? Feels like a lot of data you might want to know about the tx
        atlas.metacall({ userOp: userOp, solverOps: solverOps, dAppOp: dAppOp });
        vm.stopPrank();

        console.log("\nAFTER METACALL");
        console.log("User WETH balance", WETH.balanceOf(userEOA));
        console.log("User DAI balance", DAI.balanceOf(userEOA));
        console.log("Solver WETH balance", WETH.balanceOf(address(uniswapSolver)));
        console.log("Solver DAI balance", DAI.balanceOf(address(uniswapSolver)));

        // Check user token balances after
        assertEq(
            WETH.balanceOf(userEOA), userWethBalanceBefore - swapIntent.amountUserSells, "Did not spend enough WETH"
        );
        assertEq(DAI.balanceOf(userEOA), userDaiBalanceBefore + swapIntent.amountUserBuys, "Did not receive enough DAI");
    }
}

// This solver magically has the tokens needed to fulfil the user's swap.
// This might involve an offchain RFQ system
contract SimpleRFQSolver is SolverBase {
<<<<<<< HEAD
    constructor(address atlas) SolverBase(atlas, msg.sender) { }
=======
    constructor(address weth, address atlas) SolverBase(weth, atlas, msg.sender) { }
>>>>>>> 54f6b97a

    function fulfillRFQ(SwapIntent calldata swapIntent, address executionEnvironment) public {
        require(
            ERC20(swapIntent.tokenUserSells).balanceOf(address(this)) >= swapIntent.amountUserSells,
            "Did not receive enough tokenIn"
        );
        require(
            ERC20(swapIntent.tokenUserBuys).balanceOf(address(this)) >= swapIntent.amountUserBuys,
            "Not enough tokenOut to fulfill"
        );
        ERC20(swapIntent.tokenUserBuys).transfer(executionEnvironment, swapIntent.amountUserBuys);
    }

    // This ensures a function can only be called through metaFlashCall
    // which includes security checks to work safely with Atlas
    modifier onlySelf() {
        require(msg.sender == address(this), "Not called via metaFlashCall");
        _;
    }

    fallback() external payable { }
    receive() external payable { }
}

contract UniswapIntentSolver is SolverBase {
    IUniV2Router02 router = IUniV2Router02(0x7a250d5630B4cF539739dF2C5dAcb4c659F2488D);

<<<<<<< HEAD
    constructor(address atlas) SolverBase(atlas, msg.sender) { }
=======
    constructor(address weth, address atlas) SolverBase(weth, atlas, msg.sender) { }
>>>>>>> 54f6b97a

    function fulfillWithSwap(SwapIntent calldata swapIntent, address executionEnvironment) public onlySelf {
        // Checks recieved expected tokens from Atlas on behalf of user to swap
        require(
            ERC20(swapIntent.tokenUserSells).balanceOf(address(this)) >= swapIntent.amountUserSells,
            "Did not receive enough tokenIn"
        );

        address[] memory path = new address[](2);
        path[0] = swapIntent.tokenUserSells;
        path[1] = swapIntent.tokenUserBuys;

        // Attempt to sell all tokens for as many as possible of tokenUserBuys
        ERC20(swapIntent.tokenUserSells).approve(address(router), swapIntent.amountUserSells);
        router.swapExactTokensForTokens({
            amountIn: swapIntent.amountUserSells,
            amountOutMin: swapIntent.amountUserBuys, // will revert here if not enough to fulfill intent
            path: path,
            to: address(this),
            deadline: block.timestamp
        });

        // Send min tokens back to user to fulfill intent, rest are profit for solver
        ERC20(swapIntent.tokenUserBuys).transfer(executionEnvironment, swapIntent.amountUserBuys);
    }

    // This ensures a function can only be called through atlasSolverCall
    // which includes security checks to work safely with Atlas
    modifier onlySelf() {
        require(msg.sender == address(this), "Not called via atlasSolverCall");
        _;
    }

    fallback() external payable { }
    receive() external payable { }
}

contract UserCondition {
    bool valid = true;

    function enable() external {
        valid = true;
    }

    function disable() external {
        valid = false;
    }

    function isLessThanFive(uint256 n) external view returns (bool) {
        return valid && n < 5;
    }
}<|MERGE_RESOLUTION|>--- conflicted
+++ resolved
@@ -11,33 +11,10 @@
 import { SolverOperation } from "../src/contracts/types/SolverCallTypes.sol";
 import { UserOperation } from "../src/contracts/types/UserCallTypes.sol";
 import { DAppOperation, DAppConfig } from "../src/contracts/types/DAppApprovalTypes.sol";
-<<<<<<< HEAD
 
 import { SwapIntentController, SwapIntent, Condition } from "../src/contracts/examples/intents-example/SwapIntent.sol";
 import { SolverBase } from "../src/contracts/solver/SolverBase.sol";
 
-// QUESTIONS:
-
-// Refactor Ideas:
-// 1. Lots of bitwise operations explicitly coded in contracts - could be a helper lib thats more readable
-// 2. helper is currently a V2Helper and shared from BaseTest. Should only be in Uni V2 related tests
-// 3. Need a more generic helper for BaseTest
-// 4. Gonna be lots of StackTooDeep errors. Maybe need a way to elegantly deal with that in BaseTest
-// 5. Change atlasSolverCall structure in SolverBase - maybe virtual fn to be overridden, which hooks for checks
-// 6. Maybe emit error msg or some other better UX for error if !valid in metacall()
-
-// Doc Ideas:
-// 1. Step by step instructions for building a metacall transaction (for internal testing, and integrating dApps)
-
-// To Understand Better:
-// 1. The lock system (and look for any gas optimizations / ways to reduce lock actions)
-
-=======
-
-import { SwapIntentController, SwapIntent, Condition } from "../src/contracts/examples/intents-example/SwapIntent.sol";
-import { SolverBase } from "../src/contracts/solver/SolverBase.sol";
-
->>>>>>> 54f6b97a
 interface IUniV2Router02 {
     function swapExactTokensForTokens(
         uint256 amountIn,
@@ -115,11 +92,7 @@
 
         // Solver deploys the RFQ solver contract (defined at bottom of this file)
         vm.startPrank(solverOneEOA);
-<<<<<<< HEAD
-        SimpleRFQSolver rfqSolver = new SimpleRFQSolver(address(atlas));
-=======
         SimpleRFQSolver rfqSolver = new SimpleRFQSolver(WETH_ADDRESS, address(atlas));
->>>>>>> 54f6b97a
         atlas.deposit{ value: 1e18 }();
         vm.stopPrank();
 
@@ -350,11 +323,7 @@
 // This solver magically has the tokens needed to fulfil the user's swap.
 // This might involve an offchain RFQ system
 contract SimpleRFQSolver is SolverBase {
-<<<<<<< HEAD
-    constructor(address atlas) SolverBase(atlas, msg.sender) { }
-=======
     constructor(address weth, address atlas) SolverBase(weth, atlas, msg.sender) { }
->>>>>>> 54f6b97a
 
     function fulfillRFQ(SwapIntent calldata swapIntent, address executionEnvironment) public {
         require(
@@ -382,11 +351,7 @@
 contract UniswapIntentSolver is SolverBase {
     IUniV2Router02 router = IUniV2Router02(0x7a250d5630B4cF539739dF2C5dAcb4c659F2488D);
 
-<<<<<<< HEAD
-    constructor(address atlas) SolverBase(atlas, msg.sender) { }
-=======
     constructor(address weth, address atlas) SolverBase(weth, atlas, msg.sender) { }
->>>>>>> 54f6b97a
 
     function fulfillWithSwap(SwapIntent calldata swapIntent, address executionEnvironment) public onlySelf {
         // Checks recieved expected tokens from Atlas on behalf of user to swap
