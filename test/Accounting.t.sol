// SPDX-License-Identifier: MIT
pragma solidity 0.8.22;

import "forge-std/Test.sol";

import { IERC20 } from "openzeppelin-contracts/contracts/token/ERC20/IERC20.sol";

import { BaseTest } from "./base/BaseTest.t.sol";
import { TxBuilder } from "src/contracts/helpers/TxBuilder.sol";
import { SolverOperation } from "src/contracts/types/SolverCallTypes.sol";
import { UserOperation } from "src/contracts/types/UserCallTypes.sol";
import { DAppOperation, DAppConfig } from "src/contracts/types/DAppApprovalTypes.sol";

import { SafetyBits } from "src/contracts/libraries/SafetyBits.sol";
import "src/contracts/types/LockTypes.sol";

import { TestUtils } from "./base/TestUtils.sol";

import {
    SwapIntentDAppControl,
    SwapIntent,
    Condition
} from "src/contracts/examples/intents-example/SwapIntentDAppControl.sol";

import { SolverBase } from "src/contracts/solver/SolverBase.sol";

<<<<<<< HEAD
import { IAtlas } from "src/contracts/interfaces/IAtlas.sol";

=======
>>>>>>> 66e7d7cc
// TODO Check if this is tested in more contract-specific tests, then delete this if true.
contract AccountingTest is BaseTest {
    SwapIntentDAppControl public swapIntentControl;
    TxBuilder public txBuilder;
    Sig public sig;

    DAppConfig dConfig;
    UserOperation userOp;
    DAppOperation dAppOp;

    IERC20 DAI = IERC20(0x6B175474E89094C44Da98b954EedeAC495271d0F);
    address DAI_ADDRESS = address(DAI);

    struct Sig {
        uint8 v;
        bytes32 r;
        bytes32 s;
    }

    function setUp() public virtual override {
        BaseTest.setUp();

        // Creating new gov address (SignatoryActive error if already registered with control)
        governancePK = 11_112;
        governanceEOA = vm.addr(governancePK);

        // Deploy new SwapIntent Control from new gov and initialize in Atlas
        vm.startPrank(governanceEOA);
        swapIntentControl = new SwapIntentDAppControl(address(atlas));
        atlasVerification.initializeGovernance(address(swapIntentControl));
        vm.stopPrank();

        txBuilder = new TxBuilder({
            _control: address(swapIntentControl),
            _atlas: address(atlas),
            _verification: address(atlasVerification)
        });
    }

    function testSolverBorrowRepaySuccessfully() public {
        // Solver deploys the RFQ solver contract (defined at bottom of this file)
        vm.startPrank(solverOneEOA);
        HonestRFQSolver honestSolver = new HonestRFQSolver(WETH_ADDRESS, address(atlas));
        vm.stopPrank();

        SolverOperation[] memory solverOps = _setupBorrowRepayTestUsingBasicSwapIntent(address(honestSolver));

        vm.startPrank(userEOA);
        atlas.metacall{ value: 0 }({ userOp: userOp, solverOps: solverOps, dAppOp: dAppOp });
        vm.stopPrank();

        // console.log("\nAFTER METACALL");
        // console.log("User WETH balance", WETH.balanceOf(userEOA));
        // console.log("User DAI balance", DAI.balanceOf(userEOA));
        // console.log("Solver WETH balance", WETH.balanceOf(address(honestSolver)));
        // console.log("Solver DAI balance", DAI.balanceOf(address(honestSolver)));
        // console.log("Solver ETH balance", address(honestSolver).balance);
        // console.log("Atlas ETH balance", address(atlas).balance);

        // console.log("SearcherEOA", solverOneEOA);
        // console.log("Searcher contract", address(honestSolver));
        // console.log("UserEOA", userEOA);
    }

    function testSolverBorrowWithoutRepayingReverts() public {
        // Solver deploys the RFQ solver contract (defined at bottom of this file)
        vm.startPrank(solverOneEOA);
        // TODO make evil solver
        HonestRFQSolver evilSolver = new HonestRFQSolver(WETH_ADDRESS, address(atlas));
        // atlas.deposit{value: gasCostCoverAmount}(solverOneEOA);
        vm.stopPrank();

        SolverOperation[] memory solverOps = _setupBorrowRepayTestUsingBasicSwapIntent(address(evilSolver));

        vm.startPrank(userEOA);
        atlas.metacall{ value: 0 }({ userOp: userOp, solverOps: solverOps, dAppOp: dAppOp });
        vm.stopPrank();
    }

    function _setupBorrowRepayTestUsingBasicSwapIntent(address rfqSolver)
        internal
        returns (SolverOperation[] memory solverOps)
    {
        uint256 userMsgValue = 2e18;
        uint256 solverMsgValue = 1e18;

        // NOTE: the solver also has to pay the gas cost
        uint256 atlasStartBalance = solverMsgValue * 35 / 10;

        deal(userEOA, userMsgValue);
        vm.prank(solverTwoEOA);
        atlas.deposit{ value: atlasStartBalance }(); // Solver borrows 1 ETH from Atlas balance

        // Swap 10 WETH for 20 DAI
        SwapIntent memory swapIntent = SwapIntent({
            tokenUserBuys: DAI_ADDRESS,
            amountUserBuys: 20e18,
            tokenUserSells: WETH_ADDRESS,
            amountUserSells: 10e18,
            auctionBaseCurrency: address(0),
            conditions: new Condition[](0)
        });

        // Give 20 DAI to RFQ solver contract
        deal(DAI_ADDRESS, rfqSolver, swapIntent.amountUserBuys);
        assertEq(DAI.balanceOf(rfqSolver), swapIntent.amountUserBuys, "Did not give enough DAI to solver");

        // TODO remove
        // Give solverMsgValue (1e18, reusing var for stacktoodeep) of ETH to solver as well
        // deal(address(rfqSolver), solverMsgValue);

        // Input params for Atlas.metacall() - will be populated below

        solverOps = new SolverOperation[](1);

        vm.startPrank(userEOA);
        address executionEnvironment = atlas.createExecutionEnvironment(txBuilder.control());
        vm.stopPrank();
        vm.label(address(executionEnvironment), "EXECUTION ENV");

        // swap(SwapIntent calldata) selector = 0x98434997
        bytes memory userCallData = abi.encodeCall(SwapIntentDAppControl.swap, swapIntent);

        // Builds the metaTx and to parts of userCall, signature still to be set
        userOp = txBuilder.buildUserOperation({
            from: userEOA,
            to: address(swapIntentControl),
            maxFeePerGas: tx.gasprice + 1,
            value: 0,
            deadline: block.number + 2,
            data: userCallData
        });
        userOp.sessionKey = governanceEOA;

        // User signs the userCall
        // user doees NOT sign the userOp when they are bundling
        // (sig.v, sig.r, sig.s) = vm.sign(userPK, atlas.getUserOperationPayload(userOp));
        // userOp.signature = abi.encodePacked(sig.r, sig.s, sig.v);

        // Build solver calldata (function selector on solver contract and its params)
        bytes memory solverOpData =
            abi.encodeCall(HonestRFQSolver.fulfillRFQ, (swapIntent, executionEnvironment));

        vm.prank(address(solverOneEOA));
        atlas.bond(1 ether);

        // Builds the SolverCall
        solverOps[0] = txBuilder.buildSolverOperation({
            userOp: userOp,
            solverOpData: solverOpData,
            solverEOA: solverOneEOA,
            solverContract: rfqSolver,
            bidAmount: solverMsgValue,
            value: 0
        });

        solverOps[0].value = solverMsgValue;

        // Solver signs the solverCall
        (sig.v, sig.r, sig.s) = vm.sign(solverOnePK, atlasVerification.getSolverPayload(solverOps[0]));
        solverOps[0].signature = abi.encodePacked(sig.r, sig.s, sig.v);

        // Frontend creates dApp Operation calldata after seeing rest of data
        dAppOp = txBuilder.buildDAppOperation(governanceEOA, userOp, solverOps);

        // Frontend signs the dApp Operation payload
        (sig.v, sig.r, sig.s) = vm.sign(governancePK, atlasVerification.getDAppOperationPayload(dAppOp));
        dAppOp.signature = abi.encodePacked(sig.r, sig.s, sig.v);

        // Check user token balances before
        uint256 userWethBalanceBefore = WETH.balanceOf(userEOA);

        vm.prank(userEOA); // Burn all users WETH except 10 so logs are more readable
        WETH.transfer(address(1), userWethBalanceBefore - swapIntent.amountUserSells);
        userWethBalanceBefore = WETH.balanceOf(userEOA);

        assertTrue(userWethBalanceBefore >= swapIntent.amountUserSells, "Not enough starting WETH");

        console.log("\nBEFORE METACALL");
        console.log("User WETH balance", WETH.balanceOf(userEOA));
        console.log("User DAI balance", DAI.balanceOf(userEOA));
        console.log("Solver WETH balance", WETH.balanceOf(address(rfqSolver)));
        console.log("Solver DAI balance", DAI.balanceOf(address(rfqSolver)));
        console.log("Solver ETH balance", address(rfqSolver).balance);
        console.log("Atlas ETH balance", address(atlas).balance);
        console.log(""); // give space for internal logs

        vm.startPrank(userEOA);

        (bool simResult,,) = simulator.simUserOperation(userOp);
        assertFalse(simResult, "metasimUserOperationcall tested true a");

        WETH.approve(address(atlas), swapIntent.amountUserSells);

        vm.stopPrank();
    }
}

// This solver magically has the tokens needed to fulfil the user's swap.
// This might involve an offchain RFQ system
contract HonestRFQSolver is SolverBase {
    address public immutable ATLAS;

    constructor(address weth, address atlas) SolverBase(weth, atlas, msg.sender) {
        ATLAS = atlas;
    }

    function fulfillRFQ(SwapIntent calldata swapIntent, address executionEnvironment) public payable virtual {
        console.log("solver balance", address(this).balance);
        require(
            IERC20(swapIntent.tokenUserSells).balanceOf(address(this)) >= swapIntent.amountUserSells,
            "Did not receive enough tokenIn"
        );
        require(
            IERC20(swapIntent.tokenUserBuys).balanceOf(address(this)) >= swapIntent.amountUserBuys,
            "Not enough tokenOut to fulfill"
        );
        IERC20(swapIntent.tokenUserBuys).transfer(executionEnvironment, swapIntent.amountUserBuys);
    }

    // This ensures a function can only be called through atlasSolverCall
    // which includes security checks to work safely with Atlas
    modifier onlySelf() {
        require(msg.sender == address(this), "Not called via atlasSolverCall");
        _;
    }

    fallback() external payable { }
    receive() external payable { }
}

contract EvilRFQSolver is HonestRFQSolver {
    address deployer;

    constructor(address weth, address atlas) HonestRFQSolver(weth, atlas) {
        deployer = msg.sender;
    }

    function fulfillRFQ(SwapIntent calldata swapIntent, address executionEnvironment) public payable override {
        HonestRFQSolver.fulfillRFQ(swapIntent, executionEnvironment);

        // EvilRFQSolver tries to steal ETH before repaying debt to Atlas
        // deployer.call{value: msg.value}("");
    }
}<|MERGE_RESOLUTION|>--- conflicted
+++ resolved
@@ -24,12 +24,6 @@
 
 import { SolverBase } from "src/contracts/solver/SolverBase.sol";
 
-<<<<<<< HEAD
-import { IAtlas } from "src/contracts/interfaces/IAtlas.sol";
-
-=======
->>>>>>> 66e7d7cc
-// TODO Check if this is tested in more contract-specific tests, then delete this if true.
 contract AccountingTest is BaseTest {
     SwapIntentDAppControl public swapIntentControl;
     TxBuilder public txBuilder;
