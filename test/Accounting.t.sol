--- conflicted
+++ resolved
@@ -83,15 +83,13 @@
 
         SolverOperation[] memory solverOps = _setupBorrowRepayTestUsingBasicSwapIntent(address(honestSolver));
 
-<<<<<<< HEAD
-        // vm.startPrank(userEOA);
-        // atlas.metacall{value: 0}({
-        //     dConfig: dConfig,
-        //     userOp: userOp,
-        //     solverOps: solverOps,
-        //     dAppOp: dAppOp
-        // });
-        // vm.stopPrank();
+        vm.startPrank(userEOA);
+        atlas.metacall{value: 0}({
+            userOp: userOp,
+            solverOps: solverOps,
+            dAppOp: dAppOp
+        });
+        vm.stopPrank();
 
         // console.log("\nAFTER METACALL");
         // console.log("User WETH balance", WETH.balanceOf(userEOA));
@@ -104,27 +102,6 @@
         // console.log("SearcherEOA", solverOneEOA);
         // console.log("Searcher contract", address(honestSolver));
         // console.log("UserEOA", userEOA);
-=======
-        vm.startPrank(userEOA);
-        atlas.metacall{value: 0}({
-            userOp: userOp,
-            solverOps: solverOps,
-            dAppOp: dAppOp
-        });
-        vm.stopPrank();
-
-        console.log("\nAFTER METACALL");
-        console.log("User WETH balance", WETH.balanceOf(userEOA));
-        console.log("User DAI balance", DAI.balanceOf(userEOA));
-        console.log("Solver WETH balance", WETH.balanceOf(address(honestSolver)));
-        console.log("Solver DAI balance", DAI.balanceOf(address(honestSolver)));
-        console.log("Solver ETH balance", address(honestSolver).balance);
-        console.log("Atlas ETH balance", address(atlas).balance);
-
-        console.log("SearcherEOA", solverOneEOA);
-        console.log("Searcher contract", address(honestSolver));
-        console.log("UserEOA", userEOA);
->>>>>>> 69051ddb
     }
 
     function testSolverBorrowWithoutRepayingReverts() public {
@@ -138,16 +115,6 @@
 
         SolverOperation[] memory solverOps = _setupBorrowRepayTestUsingBasicSwapIntent(address(evilSolver));
 
-<<<<<<< HEAD
-        // vm.startPrank(userEOA);
-        // atlas.metacall{value: 0}({
-        //     dConfig: dConfig,
-        //     userOp: userOp,
-        //     solverOps: solverOps,
-        //     dAppOp: dAppOp
-        // });
-        // vm.stopPrank();
-=======
         vm.startPrank(userEOA);
         atlas.metacall{value: 0}({
             userOp: userOp,
@@ -155,7 +122,6 @@
             dAppOp: dAppOp
         });
         vm.stopPrank();
->>>>>>> 69051ddb
 
     }
 
