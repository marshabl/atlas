// SPDX-License-Identifier: MIT
pragma solidity 0.8.21;

import "forge-std/Test.sol";

import { ERC20 } from "solmate/tokens/ERC20.sol";

import { BaseTest } from "./base/BaseTest.t.sol";
import { TxBuilder } from "../src/contracts/helpers/TxBuilder.sol";
import { SolverOperation } from "../src/contracts/types/SolverCallTypes.sol";
import { UserOperation } from "../src/contracts/types/UserCallTypes.sol";
import { DAppOperation, DAppConfig } from "../src/contracts/types/DAppApprovalTypes.sol";

import { SafetyBits } from "../src/contracts/libraries/SafetyBits.sol";
import "../src/contracts/types/LockTypes.sol";

import { TestUtils } from "./base/TestUtils.sol";

import { SwapIntentController, SwapIntent, Condition } from "../src/contracts/examples/intents-example/SwapIntent.sol";

import { SolverBase } from "../src/contracts/solver/SolverBase.sol";

import { IEscrow } from "../src/contracts/interfaces/IEscrow.sol";

contract AccountingTest is BaseTest {
    SwapIntentController public swapIntentController;
    TxBuilder public txBuilder;
    Sig public sig;

    DAppConfig dConfig;
    UserOperation userOp;
    DAppOperation dAppOp;

    ERC20 DAI = ERC20(0x6B175474E89094C44Da98b954EedeAC495271d0F);
    address DAI_ADDRESS = address(DAI);

    struct Sig {
        uint8 v;
        bytes32 r;
        bytes32 s;
    }

    function setUp() public virtual override {
        BaseTest.setUp();

        // Creating new gov address (ERR-V49 OwnerActive if already registered with controller)
        governancePK = 11_112;
        governanceEOA = vm.addr(governancePK);

        // Deploy new SwapIntent Controller from new gov and initialize in Atlas
        vm.startPrank(governanceEOA);
        swapIntentController = new SwapIntentController(address(escrow));
        atlasVerification.initializeGovernance(address(swapIntentController));
        atlasVerification.integrateDApp(address(swapIntentController));
        vm.stopPrank();

        txBuilder = new TxBuilder({
            controller: address(swapIntentController),
            atlasAddress: address(atlas),
            _verification: address(atlasVerification)
        });
    }

    function testSolverBorrowRepaySuccessfully() public {
        // Solver deploys the RFQ solver contract (defined at bottom of this file)
        vm.startPrank(solverOneEOA);
        HonestRFQSolver honestSolver = new HonestRFQSolver(WETH_ADDRESS, address(atlas));
        vm.stopPrank();

        SolverOperation[] memory solverOps = _setupBorrowRepayTestUsingBasicSwapIntent(address(honestSolver));

        vm.startPrank(userEOA);
        atlas.metacall{ value: 0 }({ userOp: userOp, solverOps: solverOps, dAppOp: dAppOp });
        vm.stopPrank();

        // console.log("\nAFTER METACALL");
        // console.log("User WETH balance", WETH.balanceOf(userEOA));
        // console.log("User DAI balance", DAI.balanceOf(userEOA));
        // console.log("Solver WETH balance", WETH.balanceOf(address(honestSolver)));
        // console.log("Solver DAI balance", DAI.balanceOf(address(honestSolver)));
        // console.log("Solver ETH balance", address(honestSolver).balance);
        // console.log("Atlas ETH balance", address(atlas).balance);

        // console.log("SearcherEOA", solverOneEOA);
        // console.log("Searcher contract", address(honestSolver));
        // console.log("UserEOA", userEOA);
    }

    function testSolverBorrowWithoutRepayingReverts() public {
        // Solver deploys the RFQ solver contract (defined at bottom of this file)
        vm.startPrank(solverOneEOA);
        // TODO make evil solver
        HonestRFQSolver evilSolver = new HonestRFQSolver(WETH_ADDRESS, address(atlas));
        // atlas.deposit{value: gasCostCoverAmount}(solverOneEOA);
        vm.stopPrank();

        SolverOperation[] memory solverOps = _setupBorrowRepayTestUsingBasicSwapIntent(address(evilSolver));

        vm.startPrank(userEOA);
        atlas.metacall{ value: 0 }({ userOp: userOp, solverOps: solverOps, dAppOp: dAppOp });
        vm.stopPrank();
    }

    function _setupBorrowRepayTestUsingBasicSwapIntent(address rfqSolver)
        internal
        returns (SolverOperation[] memory solverOps)
    {
        uint256 userMsgValue = 2e18;
        uint256 solverMsgValue = 1e18;
        uint256 atlasStartBalance = solverMsgValue * 12 / 10;

        deal(userEOA, userMsgValue);
        vm.prank(solverTwoEOA);
        atlas.deposit{ value: atlasStartBalance }(); // Solver borrows 1 ETH from Atlas balance

        // Swap 10 WETH for 20 DAI
        SwapIntent memory swapIntent = SwapIntent({
            tokenUserBuys: DAI_ADDRESS,
            amountUserBuys: 20e18,
            tokenUserSells: WETH_ADDRESS,
            amountUserSells: 10e18,
            auctionBaseCurrency: address(0),
            solverMustReimburseGas: false,
            conditions: new Condition[](0)
        });

        // Give 20 DAI to RFQ solver contract
        deal(DAI_ADDRESS, rfqSolver, swapIntent.amountUserBuys);
        assertEq(DAI.balanceOf(rfqSolver), swapIntent.amountUserBuys, "Did not give enough DAI to solver");

        // TODO remove
        // Give solverMsgValue (1e18, reusing var for stacktoodeep) of ETH to solver as well
        // deal(address(rfqSolver), solverMsgValue);

        // Input params for Atlas.metacall() - will be populated below

        solverOps = new SolverOperation[](1);

        vm.startPrank(userEOA);
        address executionEnvironment = atlas.createExecutionEnvironment(txBuilder.control());
        vm.stopPrank();
        vm.label(address(executionEnvironment), "EXECUTION ENV");

        // swap(SwapIntent calldata) selector = 0x98434997
        bytes memory userCallData = abi.encodeWithSelector(SwapIntentController.swap.selector, swapIntent);

        // Builds the metaTx and to parts of userCall, signature still to be set
        userOp = txBuilder.buildUserOperation({
            from: userEOA,
            to: address(swapIntentController),
            maxFeePerGas: tx.gasprice + 1,
            value: 0,
            deadline: block.number + 2,
            data: userCallData
        });

        // User signs the userCall
        // user doees NOT sign the userOp when they are bundling
        // (sig.v, sig.r, sig.s) = vm.sign(userPK, atlas.getUserOperationPayload(userOp));
        // userOp.signature = abi.encodePacked(sig.r, sig.s, sig.v);

        // Build solver calldata (function selector on solver contract and its params)
        bytes memory solverOpData =
            abi.encodeWithSelector(HonestRFQSolver.fulfillRFQ.selector, swapIntent, executionEnvironment);

        // Builds the SolverCall
        solverOps[0] = txBuilder.buildSolverOperation({
            userOp: userOp,
            solverOpData: solverOpData,
            solverEOA: solverOneEOA,
            solverContract: rfqSolver,
            bidAmount: solverMsgValue
        });

        solverOps[0].value = solverMsgValue;

        // Solver signs the solverCall
        (sig.v, sig.r, sig.s) = vm.sign(solverOnePK, atlasVerification.getSolverPayload(solverOps[0]));
        solverOps[0].signature = abi.encodePacked(sig.r, sig.s, sig.v);

        // Frontend creates dApp Operation calldata after seeing rest of data
        dAppOp = txBuilder.buildDAppOperation(governanceEOA, userOp, solverOps);

        // Frontend signs the dApp Operation payload
        (sig.v, sig.r, sig.s) = vm.sign(governancePK, atlasVerification.getDAppOperationPayload(dAppOp));
        dAppOp.signature = abi.encodePacked(sig.r, sig.s, sig.v);

        // Check user token balances before
        uint256 userWethBalanceBefore = WETH.balanceOf(userEOA);
        uint256 userDaiBalanceBefore = DAI.balanceOf(userEOA);

        vm.prank(userEOA); // Burn all users WETH except 10 so logs are more readable
        WETH.transfer(address(1), userWethBalanceBefore - swapIntent.amountUserSells);
        userWethBalanceBefore = WETH.balanceOf(userEOA);

        assertTrue(userWethBalanceBefore >= swapIntent.amountUserSells, "Not enough starting WETH");

        console.log("\nBEFORE METACALL");
        console.log("User WETH balance", WETH.balanceOf(userEOA));
        console.log("User DAI balance", DAI.balanceOf(userEOA));
        console.log("Solver WETH balance", WETH.balanceOf(address(rfqSolver)));
        console.log("Solver DAI balance", DAI.balanceOf(address(rfqSolver)));
        console.log("Solver ETH balance", address(rfqSolver).balance);
        console.log("Atlas ETH balance", address(atlas).balance);
        console.log(""); // give space for internal logs

        vm.startPrank(userEOA);

        assertFalse(simulator.simUserOperation(userOp), "metasimUserOperationcall tested true a");

        WETH.approve(address(atlas), swapIntent.amountUserSells);

        vm.stopPrank();
    }
}

// This solver magically has the tokens needed to fulfil the user's swap.
// This might involve an offchain RFQ system
contract HonestRFQSolver is SolverBase {
    address public immutable ATLAS;

<<<<<<< HEAD
    constructor(address atlas) SolverBase(atlas, msg.sender) {
=======
    constructor(address weth9, address atlas) SolverBase(weth9, atlas, msg.sender) {
>>>>>>> 54f6b97a
        ATLAS = atlas;
    }

    function fulfillRFQ(SwapIntent calldata swapIntent, address executionEnvironment) public payable virtual {
        console.log("solver balance", address(this).balance);
        require(
            ERC20(swapIntent.tokenUserSells).balanceOf(address(this)) >= swapIntent.amountUserSells,
            "Did not receive enough tokenIn"
        );
        require(
            ERC20(swapIntent.tokenUserBuys).balanceOf(address(this)) >= swapIntent.amountUserBuys,
            "Not enough tokenOut to fulfill"
        );
        ERC20(swapIntent.tokenUserBuys).transfer(executionEnvironment, swapIntent.amountUserBuys);
    }

    // This ensures a function can only be called through metaFlashCall
    // which includes security checks to work safely with Atlas
    modifier onlySelf() {
        require(msg.sender == address(this), "Not called via metaFlashCall");
        _;
    }

    fallback() external payable { }
    receive() external payable { }
}

contract EvilRFQSolver is HonestRFQSolver {
    address deployer;

<<<<<<< HEAD
    constructor(address atlas) HonestRFQSolver(atlas) {
=======
    constructor(address weth9, address atlas) HonestRFQSolver(weth9, atlas) {
>>>>>>> 54f6b97a
        deployer = msg.sender;
    }

    function fulfillRFQ(SwapIntent calldata swapIntent, address executionEnvironment) public payable override {
        HonestRFQSolver.fulfillRFQ(swapIntent, executionEnvironment);

        // EvilRFQSolver tries to steal ETH before repaying debt to Atlas
        // deployer.call{value: msg.value}("");
    }
}<|MERGE_RESOLUTION|>--- conflicted
+++ resolved
@@ -219,11 +219,7 @@
 contract HonestRFQSolver is SolverBase {
     address public immutable ATLAS;
 
-<<<<<<< HEAD
-    constructor(address atlas) SolverBase(atlas, msg.sender) {
-=======
-    constructor(address weth9, address atlas) SolverBase(weth9, atlas, msg.sender) {
->>>>>>> 54f6b97a
+    constructor(address weth, address atlas) SolverBase(weth, atlas, msg.sender) {
         ATLAS = atlas;
     }
 
@@ -254,11 +250,7 @@
 contract EvilRFQSolver is HonestRFQSolver {
     address deployer;
 
-<<<<<<< HEAD
-    constructor(address atlas) HonestRFQSolver(atlas) {
-=======
-    constructor(address weth9, address atlas) HonestRFQSolver(weth9, atlas) {
->>>>>>> 54f6b97a
+    constructor(address weth, address atlas) HonestRFQSolver(weth, atlas) {
         deployer = msg.sender;
     }
 
