--- conflicted
+++ resolved
@@ -332,7 +332,6 @@
         executeSolverOperationCase(userOp, solverOps, true, false, result, true);
     }
 
-<<<<<<< HEAD
     function test_executeSolverOperation_solverOpWrapper_intentUnfulfilled() public {
         (UserOperation memory userOp, SolverOperation[] memory solverOps) = executeSolverOperationInit(
             defaultCallConfig()
@@ -347,10 +346,7 @@
         executeSolverOperationCase(userOp, solverOps, true, false, result, true);
     }
 
-    function test_executeSolverOperation_solverOpWrapper_solverOperationReverted() public {
-=======
     function test_executeSolverOperation_solverOpWrapper_SolverOpReverted() public {
->>>>>>> e09cc794
         (UserOperation memory userOp, SolverOperation[] memory solverOps) = executeSolverOperationInit(
             defaultCallConfig()
                 .withTrackUserReturnData(true)
