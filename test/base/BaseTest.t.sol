--- conflicted
+++ resolved
@@ -78,15 +78,10 @@
 
         vm.deal(solverOneEOA, 100e18);
 
-<<<<<<< HEAD
-        vm.prank(searcherOneEOA);
-        searcherOne = new Searcher(escrow, searcherOneEOA);
-=======
         vm.startPrank(solverOneEOA);
 
         solverOne = new Solver(escrow, solverOneEOA);
         IEscrow(escrow).deposit{value: 1e18}(solverOneEOA);
->>>>>>> a934f982
 
 
         deal(TOKEN_ZERO, address(solverOne), 10e24);
@@ -94,17 +89,12 @@
 
         vm.deal(solverTwoEOA, 100e18);
 
-<<<<<<< HEAD
-        vm.prank(searcherTwoEOA);
-        searcherTwo = new Searcher(escrow, searcherTwoEOA);
-=======
         vm.startPrank(solverTwoEOA);
 
         solverTwo = new Solver(escrow, solverTwoEOA);
         IEscrow(escrow).deposit{value: 1e18}(solverTwoEOA);
 
         vm.stopPrank();
->>>>>>> a934f982
 
         deal(TOKEN_ZERO, address(solverTwo), 10e24);
         deal(TOKEN_ONE, address(solverTwo), 10e24);
