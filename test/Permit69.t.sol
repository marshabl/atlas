// SPDX-License-Identifier: MIT
pragma solidity ^0.8.18;

import "forge-std/Test.sol";

import {ERC20} from "solmate/tokens/ERC20.sol";

import {BaseTest} from "./base/BaseTest.t.sol";
import "./base/TestUtils.sol";

import {Permit69} from "../src/contracts/common/Permit69.sol";
import {Mimic} from "../src/contracts/atlas/Mimic.sol";

import {EXECUTION_PHASE_OFFSET, SAFETY_LEVEL_OFFSET} from "../src/contracts/libraries/SafetyBits.sol";

import "../src/contracts/types/LockTypes.sol";

contract Permit69Test is BaseTest {
    bytes constant CALLER_IS_NOT_EXECUTION_ENV = bytes("ERR-T001 EnvironmentMismatch");
    bytes constant LOCK_STATE_NOT_VALID = bytes("ERR-T002 InvalidLockState");
    bytes constant CALLER_IS_NOT_ACTIVE = bytes("ERR-T003 EnvironmentNotActive");

    uint16 constant EXEC_PHASE_PRE_OPS = uint16(1 << (EXECUTION_PHASE_OFFSET + uint16(ExecutionPhase.PreOps)));

    address mockExecutionEnvAddress = address(0x13371337);
    address mockDAppControl = address(0x123321);

    EscrowKey escrowKey;
    MockAtlasForPermit69Tests mockAtlas;

    function setUp() public virtual override {
        BaseTest.setUp();

        escrowKey = EscrowKey({
            approvedCaller: address(0),
            makingPayments: false,
            paymentsComplete: false,
            callIndex: 0,
            callMax: 0,
            lockState: EXEC_PHASE_PRE_OPS,
            gasRefund: 0
        });

        mockAtlas = new MockAtlasForPermit69Tests();
        mockAtlas.setEscrowKey(escrowKey);
        mockAtlas.setEnvironment(mockExecutionEnvAddress);

        deal(WETH_ADDRESS, mockDAppControl, 100e18);
    }

    // transferUserERC20 tests

    function testTransferUserERC20RevertsIsCallerNotExecutionEnv() public {
        vm.prank(solverOneEOA);
        vm.expectRevert(CALLER_IS_NOT_EXECUTION_ENV);
        mockAtlas.transferUserERC20(WETH_ADDRESS, solverOneEOA, 10e18, userEOA, address(0), uint16(0), escrowKey.lockState);
    }

    function testTransferUserERC20RevertsIfLockStateNotValid() public {
        // Check reverts at all invalid execution phases
        vm.startPrank(mockExecutionEnvAddress);

        // Uninitialized
        escrowKey.lockState = uint16(
            1 << (mockAtlas.getExecutionPhaseOffset() + uint16(ExecutionPhase.Uninitialized))
        );
        mockAtlas.setEscrowKey(escrowKey);
        vm.expectRevert(LOCK_STATE_NOT_VALID);
        mockAtlas.transferUserERC20(WETH_ADDRESS, solverOneEOA, 10e18, userEOA, mockDAppControl, uint16(0), escrowKey.lockState);

        // HandlingPayments
        escrowKey.lockState = uint16(
            1 << (mockAtlas.getExecutionPhaseOffset() + uint16(ExecutionPhase.HandlingPayments))
        );
        mockAtlas.setEscrowKey(escrowKey);
        vm.expectRevert(LOCK_STATE_NOT_VALID);
        mockAtlas.transferUserERC20(WETH_ADDRESS, solverOneEOA, 10e18, userEOA, mockDAppControl, uint16(0), escrowKey.lockState);

        // UserRefund
        escrowKey.lockState = uint16(
            1 << (mockAtlas.getExecutionPhaseOffset() + uint16(ExecutionPhase.UserRefund))
        );
        mockAtlas.setEscrowKey(escrowKey);
        vm.expectRevert(LOCK_STATE_NOT_VALID);
        mockAtlas.transferUserERC20(WETH_ADDRESS, solverOneEOA, 10e18, userEOA, mockDAppControl, uint16(0), escrowKey.lockState);

        // Releasing
        escrowKey.lockState = uint16(
            1 << (mockAtlas.getExecutionPhaseOffset() + uint16(ExecutionPhase.Releasing))
        );
        mockAtlas.setEscrowKey(escrowKey);
        vm.expectRevert(LOCK_STATE_NOT_VALID);
        mockAtlas.transferUserERC20(WETH_ADDRESS, solverOneEOA, 10e18, userEOA, mockDAppControl, uint16(0), escrowKey.lockState);

        vm.stopPrank();
    }

    function testTransferUserERC20SuccessfullyTransfersTokens() public {
        uint256 wethTransferred = 10e18;

        uint256 userWethBefore = WETH.balanceOf(userEOA);
        uint256 solverWethBefore = WETH.balanceOf(solverOneEOA);

        vm.prank(userEOA);
        WETH.approve(address(mockAtlas), wethTransferred);

        vm.prank(mockExecutionEnvAddress);
        mockAtlas.transferUserERC20(WETH_ADDRESS, solverOneEOA, wethTransferred, userEOA, mockDAppControl, uint16(0), escrowKey.lockState);
    
        assertEq(WETH.balanceOf(userEOA), userWethBefore - wethTransferred, "User did not lose WETH");
        assertEq(WETH.balanceOf(solverOneEOA), solverWethBefore + wethTransferred, "Solver did not gain WETH");
    }

    // transferDAppERC20 tests

    function testTransferDAppERC20RevertsIsCallerNotExecutionEnv() public {
        vm.prank(solverOneEOA);
        vm.expectRevert(CALLER_IS_NOT_EXECUTION_ENV);
        mockAtlas.transferDAppERC20(WETH_ADDRESS, solverOneEOA, 10e18, userEOA, mockDAppControl, uint16(0), escrowKey.lockState);
    }

    function testTransferDAppERC20RevertsIfLockStateNotValid() public {
        // Check reverts at all invalid execution phases
        vm.startPrank(mockExecutionEnvAddress);

        // Uninitialized
        escrowKey.lockState = uint16(
            1 << (mockAtlas.getExecutionPhaseOffset() + uint16(ExecutionPhase.Uninitialized))
        );
        mockAtlas.setEscrowKey(escrowKey);
        vm.expectRevert(LOCK_STATE_NOT_VALID);
        mockAtlas.transferDAppERC20(WETH_ADDRESS, solverOneEOA, 10e18, userEOA, mockDAppControl, uint16(0), escrowKey.lockState);

        // UserOperation
        escrowKey.lockState = uint16(
            1 << (mockAtlas.getExecutionPhaseOffset() + uint16(ExecutionPhase.UserOperation))
        );
        mockAtlas.setEscrowKey(escrowKey);
        vm.expectRevert(LOCK_STATE_NOT_VALID);
        mockAtlas.transferDAppERC20(WETH_ADDRESS, solverOneEOA, 10e18, userEOA, mockDAppControl, uint16(0), escrowKey.lockState);

        // SolverOperations
        escrowKey.lockState = uint16(
            1 << (mockAtlas.getExecutionPhaseOffset() + uint16(ExecutionPhase.SolverOperations))
        );
        mockAtlas.setEscrowKey(escrowKey);
        vm.expectRevert(LOCK_STATE_NOT_VALID);
        mockAtlas.transferDAppERC20(WETH_ADDRESS, solverOneEOA, 10e18, userEOA, mockDAppControl, uint16(0), escrowKey.lockState);

        // Releasing
        escrowKey.lockState = uint16(
            1 << (mockAtlas.getExecutionPhaseOffset() + uint16(ExecutionPhase.Releasing))
        );
        mockAtlas.setEscrowKey(escrowKey);
        vm.expectRevert(LOCK_STATE_NOT_VALID);
        mockAtlas.transferDAppERC20(WETH_ADDRESS, solverOneEOA, 10e18, userEOA, mockDAppControl, uint16(0), escrowKey.lockState);        

        vm.stopPrank();
    }

    function testTransferDAppERC20SuccessfullyTransfersTokens() public {
        uint256 wethTransferred = 10e18;

        uint256 dAppWethBefore = WETH.balanceOf(mockDAppControl);
        uint256 solverWethBefore = WETH.balanceOf(solverOneEOA);

        vm.prank(mockDAppControl);
        WETH.approve(address(mockAtlas), wethTransferred);

        vm.prank(mockExecutionEnvAddress);
        mockAtlas.transferDAppERC20(WETH_ADDRESS, solverOneEOA, wethTransferred, userEOA, mockDAppControl, uint16(0), escrowKey.lockState);
    
        assertEq(WETH.balanceOf(mockDAppControl), dAppWethBefore - wethTransferred, "DApp did not lose WETH");
        assertEq(WETH.balanceOf(solverOneEOA), solverWethBefore + wethTransferred, "Solver did not gain WETH");
    }

    // constants tests

    function testConstantValueOfExecutionPhaseOffset() public {
        // Offset skips BaseLock bits to get to ExecutionPhase bits
        // i.e. 4 right-most bits of skipped for BaseLock (xxxx xxxx xxxx 0000)
        // NOTE: An extra skip is added to account for ExecutionPhase values starting at 0
        assertEq(
            mockAtlas.getExecutionPhaseOffset(),
            uint16(type(BaseLock).max) + 1,
            "Offset not same as num of items in BaseLock enum"
        );
        assertEq(uint16(type(BaseLock).max), uint16(3), "Expected 4 items in BaseLock enum");
    }

    function testConstantValueOfSafeUserTransfer() public {
        string memory expectedBitMapString = "0000010011100000";
        // Safe phases for user transfers are PreOps, UserOperation, and Verification
        // preOpsPhaseSafe = 0000 0000 0010 0000
        uint16 preOpsPhaseSafe = uint16(1 << (mockAtlas.getExecutionPhaseOffset() + uint16(ExecutionPhase.PreOps)));
        // userOpPhaseSafe = 0000 0000 0100 0000
        uint16 userOpPhaseSafe = uint16(1 << (mockAtlas.getExecutionPhaseOffset() + uint16(ExecutionPhase.UserOperation)));
        // solverOpsPhaseSafe = 0000 0000 1000 0000
        uint16 solverOpsPhaseSafe =
            uint16(1 << (mockAtlas.getExecutionPhaseOffset() + uint16(ExecutionPhase.SolverOperations)));
        // verificationPhaseSafe = 0000 0100 0000 0000
        uint16 verificationPhaseSafe =
            uint16(1 << (mockAtlas.getExecutionPhaseOffset() + uint16(ExecutionPhase.PostOps)));

        uint16 expectedSafeUserTransferBitMap = preOpsPhaseSafe | userOpPhaseSafe | solverOpsPhaseSafe | verificationPhaseSafe;

        assertEq(
            mockAtlas.getSafeUserTransfer(),
            expectedSafeUserTransferBitMap,
            "Expected to be the bitwise OR of the safe phases (0000 0100 1110 0000)"
        );
        assertEq(
            TestUtils.uint16ToBinaryString(expectedSafeUserTransferBitMap),
            expectedBitMapString,
            "Binary string form of bit map not as expected"
        );
    }

    function testConstantValueOfSafeDAppTransfer() public {
        string memory expectedBitMapString = "0000011100100000";
        // Safe phases for dApp transfers are PreOps, HandlingPayments, UserRefund, and Verification
        // preOpsPhaseSafe = 0000 0000 0010 0000
        uint16 preOpsPhaseSafe =
            uint16(1 << (mockAtlas.getExecutionPhaseOffset() + uint16(ExecutionPhase.PreOps)));
        // handlingPaymentsPhaseSafe = 0000 0001 0000 0000
        uint16 handlingPaymentsPhaseSafe =
            uint16(1 << (mockAtlas.getExecutionPhaseOffset() + uint16(ExecutionPhase.HandlingPayments)));
        // userRefundPhaseSafe = 0000 0010 0000 0000
        uint16 userRefundPhaseSafe =
            uint16(1 << (mockAtlas.getExecutionPhaseOffset() + uint16(ExecutionPhase.UserRefund)));
        // verificationPhaseSafe = 0000 0100 0000 0000
        uint16 verificationPhaseSafe =
            uint16(1 << (mockAtlas.getExecutionPhaseOffset() + uint16(ExecutionPhase.PostOps)));

        uint16 expectedSafeDAppTransferBitMap =
            preOpsPhaseSafe | handlingPaymentsPhaseSafe | userRefundPhaseSafe | verificationPhaseSafe;

        assertEq(
            mockAtlas.getSafeDAppTransfer(),
            expectedSafeDAppTransferBitMap,
            "Expected to be the bitwise OR of the safe phases (0000 0111 0010 0000)"
        );
        assertEq(
            TestUtils.uint16ToBinaryString(expectedSafeDAppTransferBitMap),
            expectedBitMapString,
            "Binary string form of bit map not as expected"
        );
    }
}

// TODO probably refactor some of this stuff to a shared folder of standard implementations
// Mock Atlas with standard implementations of Permit69's virtual functions
contract MockAtlasForPermit69Tests is Permit69 {
    // Declared in SafetyLocks.sol in the canonical Atlas system
    // The only property relevant to testing Permit69 is _escrowKey.lockState (bitwise uint16)
    EscrowKey internal _escrowKey;
    address internal _environment;

    // Public functions to expose the internal constants for testing
    function getExecutionPhaseOffset() public view returns (uint16) {
        return EXECUTION_PHASE_OFFSET;
    }

    function getSafeUserTransfer() public view returns (uint16) {
        return _SAFE_USER_TRANSFER;
    }

    function getSafeDAppTransfer() public view returns (uint16) {
        return _SAFE_DAPP_TRANSFER;
    }

    // Setters for testing
    function setEscrowKey(EscrowKey memory escrowKey) public {
        _escrowKey = escrowKey;
    }

    function setEnvironment(address activeEnvironment) public {
        _environment = activeEnvironment;
    }

    function environment() public view override returns (address activeEnvironment) {
        activeEnvironment = _environment;
    }

    // Overriding the virtual functions in Permit69
    function _getExecutionEnvironmentCustom(
        address user,
        bytes32 controlCodeHash,
<<<<<<< HEAD
        address protocolControl,
        uint32 callConfig
=======
        address controller,
        uint16 callConfig
>>>>>>> ed94c0a8
    ) internal view virtual override returns (address activeEnvironment) {
        activeEnvironment = _environment;
    }

    // Implemented in Factory.sol in the canonical Atlas system
    function _getLockState() internal view virtual returns (EscrowKey memory) {
        return _escrowKey;
    }
}<|MERGE_RESOLUTION|>--- conflicted
+++ resolved
@@ -286,13 +286,8 @@
     function _getExecutionEnvironmentCustom(
         address user,
         bytes32 controlCodeHash,
-<<<<<<< HEAD
-        address protocolControl,
+        address controller,
         uint32 callConfig
-=======
-        address controller,
-        uint16 callConfig
->>>>>>> ed94c0a8
     ) internal view virtual override returns (address activeEnvironment) {
         activeEnvironment = _environment;
     }
