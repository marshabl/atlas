--- conflicted
+++ resolved
@@ -1,16 +1,4 @@
 [profile.default]
-<<<<<<< HEAD
-    bytecode_hash = "none"
-    optimizer_runs = 20
-    timeout = 30000
-    block_gas_limit = 300000000
-    gas_limit = 3000000000
-    gas_price = 1500000000
-
-    solc_version = "0.8.22"
-    evm_version = 'paris'
-    gas_reports = ["Atlas", "AtlasVerification", "Simulator", "ExecutionEnvironment"]
-=======
   bytecode_hash = "none"
   optimizer_runs = 20
   timeout = 30000
@@ -20,7 +8,6 @@
   solc_version = "0.8.21"
   evm_version = 'paris'
   gas_reports = ["Atlas", "AtlasVerification", "Simulator", "ExecutionEnvironment"]
->>>>>>> 57947ce1
 
 [profile.ci]
   fuzz = { runs = 10_000 }
